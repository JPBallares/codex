--- conflicted
+++ resolved
@@ -36,14 +36,11 @@
 pub mod protocol;
 mod rollout;
 mod safety;
-<<<<<<< HEAD
 pub mod session_manager;
 pub use session_manager::SessionsMode;
 pub use session_manager::SessionsPage;
 pub use session_manager::get_sessions;
-=======
 pub mod shell;
->>>>>>> 5a0079fe
 mod user_notification;
 pub mod util;
 
