--- conflicted
+++ resolved
@@ -439,12 +439,6 @@
                             widget.add_status_output();
                         }
                     }
-<<<<<<< HEAD
-                    SlashCommand::Prompts => {
-                        if let AppState::Chat { widget } = &mut self.app_state {
-                            widget.add_prompts_output();
-                        }
-                    }
                     SlashCommand::Clear => {
                         if let AppState::Chat { widget } = &mut self.app_state {
                             let cleared = crate::clear_conversations_for_cwd(&self.config);
@@ -462,8 +456,6 @@
                             widget.add_background_message(msg);
                         }
                     }
-=======
->>>>>>> 1930ee72
                     #[cfg(debug_assertions)]
                     SlashCommand::TestApproval => {
                         use codex_core::protocol::EventMsg;
