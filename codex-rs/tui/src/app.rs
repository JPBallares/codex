use crate::app_backtrack::BacktrackState;
use crate::app_event::AppEvent;
use crate::app_event_sender::AppEventSender;
use crate::chatwidget::ChatWidget;
use crate::file_search::FileSearchManager;
use crate::transcript_app::TranscriptApp;
use crate::tui;
use crate::tui::TuiEvent;
use codex_ansi_escape::ansi_escape_line;
use codex_core::ConversationManager;
use codex_core::config::Config;
use codex_core::protocol::TokenUsage;
use codex_login::AuthManager;
use color_eyre::eyre::Result;
use crossterm::event::KeyCode;
use crossterm::event::KeyEvent;
use crossterm::event::KeyEventKind;
use crossterm::terminal::supports_keyboard_enhancement;
use ratatui::style::Stylize;
use ratatui::text::Line;
use std::path::PathBuf;
use std::sync::Arc;
use std::sync::atomic::AtomicBool;
use std::sync::atomic::Ordering;
use std::thread;
use std::time::Duration;
use tokio::select;
use tokio::sync::mpsc::unbounded_channel;
// use uuid::Uuid;

pub(crate) struct App {
    pub(crate) server: Arc<ConversationManager>,
    pub(crate) app_event_tx: AppEventSender,
    pub(crate) chat_widget: ChatWidget,

    /// Config is stored here so we can recreate ChatWidgets as needed.
    pub(crate) config: Config,

    pub(crate) file_search: FileSearchManager,

    pub(crate) transcript_lines: Vec<Line<'static>>,

    // Transcript overlay state
    pub(crate) transcript_overlay: Option<TranscriptApp>,
    pub(crate) deferred_history_lines: Vec<Line<'static>>,

    pub(crate) enhanced_keys_supported: bool,

    /// Controls the animation thread that sends CommitTick events.
    pub(crate) commit_anim_running: Arc<AtomicBool>,

    // Esc-backtracking state grouped
    pub(crate) backtrack: crate::app_backtrack::BacktrackState,
}

impl App {
    pub async fn run(
        tui: &mut tui::Tui,
        auth_manager: Arc<AuthManager>,
        config: Config,
        initial_prompt: Option<String>,
        initial_images: Vec<PathBuf>,
    ) -> Result<TokenUsage> {
        use tokio_stream::StreamExt;
        let (app_event_tx, mut app_event_rx) = unbounded_channel();
        let app_event_tx = AppEventSender::new(app_event_tx);

        let conversation_manager = Arc::new(ConversationManager::new(auth_manager.clone()));

        let enhanced_keys_supported = supports_keyboard_enhancement().unwrap_or(false);

        let chat_widget = ChatWidget::new(
            config.clone(),
            conversation_manager.clone(),
            tui.frame_requester(),
            app_event_tx.clone(),
            initial_prompt,
            initial_images,
            enhanced_keys_supported,
        );

        let file_search = FileSearchManager::new(config.cwd.clone(), app_event_tx.clone());

        let mut app = Self {
            server: conversation_manager,
            app_event_tx,
            chat_widget,
            config,
            file_search,
            enhanced_keys_supported,
            transcript_lines: Vec::new(),
            transcript_overlay: None,
            deferred_history_lines: Vec::new(),
            commit_anim_running: Arc::new(AtomicBool::new(false)),
            backtrack: BacktrackState::default(),
        };

        let tui_events = tui.event_stream();
        tokio::pin!(tui_events);

        tui.frame_requester().schedule_frame();

        while select! {
            Some(event) = app_event_rx.recv() => {
                app.handle_event(tui, event).await?
            }
            Some(event) = tui_events.next() => {
                app.handle_tui_event(tui, event).await?
            }
        } {}
        tui.terminal.clear()?;
        Ok(app.token_usage())
    }

    pub(crate) async fn handle_tui_event(
        &mut self,
        tui: &mut tui::Tui,
        event: TuiEvent,
    ) -> Result<bool> {
        if self.transcript_overlay.is_some() {
            let _ = self.handle_backtrack_overlay_event(tui, event).await?;
        } else {
            match event {
                TuiEvent::Key(key_event) => {
                    self.handle_key_event(tui, key_event).await;
                }
                TuiEvent::Paste(pasted) => {
                    // Many terminals convert newlines to \r when pasting (e.g., iTerm2),
                    // but tui-textarea expects \n. Normalize CR to LF.
                    // [tui-textarea]: https://github.com/rhysd/tui-textarea/blob/4d18622eeac13b309e0ff6a55a46ac6706da68cf/src/textarea.rs#L782-L783
                    // [iTerm2]: https://github.com/gnachman/iTerm2/blob/5d0c0d9f68523cbd0494dad5422998964a2ecd8d/sources/iTermPasteHelper.m#L206-L216
                    let pasted = pasted.replace("\r", "\n");
                    self.chat_widget.handle_paste(pasted);
                }
                TuiEvent::Draw => {
                    tui.draw(
                        self.chat_widget.desired_height(tui.terminal.size()?.width),
                        |frame| {
                            frame.render_widget_ref(&self.chat_widget, frame.area());
                            if let Some((x, y)) = self.chat_widget.cursor_pos(frame.area()) {
                                frame.set_cursor_position((x, y));
                            }
                        },
                    )?;
                }
                TuiEvent::AttachImage {
                    path,
                    width,
                    height,
                    format_label,
                } => {
                    self.chat_widget
                        .attach_image(path, width, height, format_label);
                }
            }
        }
        Ok(true)
    }

    async fn handle_event(&mut self, tui: &mut tui::Tui, event: AppEvent) -> Result<bool> {
        match event {
            AppEvent::NewSession => {
                self.chat_widget = ChatWidget::new(
                    self.config.clone(),
                    self.server.clone(),
                    tui.frame_requester(),
                    self.app_event_tx.clone(),
                    None,
                    Vec::new(),
                    self.enhanced_keys_supported,
                );
                tui.frame_requester().schedule_frame();
            }
            AppEvent::InsertHistoryLines(lines) => {
                if let Some(overlay) = &mut self.transcript_overlay {
                    overlay.insert_lines(lines.clone());
                    tui.frame_requester().schedule_frame();
                }
                self.transcript_lines.extend(lines.clone());
                if self.transcript_overlay.is_some() {
                    self.deferred_history_lines.extend(lines);
                } else {
                    tui.insert_history_lines(lines);
                }
            }
            AppEvent::InsertHistoryCell(cell) => {
                if let Some(overlay) = &mut self.transcript_overlay {
                    overlay.insert_lines(cell.transcript_lines());
                    tui.frame_requester().schedule_frame();
                }
                self.transcript_lines.extend(cell.transcript_lines());
                let display = cell.display_lines();
                if !display.is_empty() {
                    if self.transcript_overlay.is_some() {
                        self.deferred_history_lines.extend(display);
                    } else {
                        tui.insert_history_lines(display);
                    }
                }
            }
            AppEvent::StartCommitAnimation => {
                if self
                    .commit_anim_running
                    .compare_exchange(false, true, Ordering::Acquire, Ordering::Relaxed)
                    .is_ok()
                {
                    let tx = self.app_event_tx.clone();
                    let running = self.commit_anim_running.clone();
                    thread::spawn(move || {
                        while running.load(Ordering::Relaxed) {
                            thread::sleep(Duration::from_millis(50));
                            tx.send(AppEvent::CommitTick);
                        }
                    });
                }
            }
            AppEvent::StopCommitAnimation => {
                self.commit_anim_running.store(false, Ordering::Release);
            }
            AppEvent::CommitTick => {
                self.chat_widget.on_commit_tick();
            }
            AppEvent::CodexEvent(event) => {
                self.chat_widget.handle_codex_event(event);
            }
            AppEvent::ConversationHistory(ev) => {
                self.on_conversation_history_for_backtrack(tui, ev).await?;
            }
            AppEvent::ExitRequest => {
                return Ok(false);
            }
            AppEvent::CodexOp(op) => self.chat_widget.submit_op(op),
            AppEvent::DiffResult(text) => {
                // Clear the in-progress state in the bottom pane
                self.chat_widget.on_diff_complete();
                // Enter alternate screen using TUI helper and build pager lines
                let _ = tui.enter_alt_screen();
                let pager_lines: Vec<ratatui::text::Line<'static>> = if text.trim().is_empty() {
                    vec!["No changes detected.".italic().into()]
                } else {
                    text.lines().map(ansi_escape_line).collect()
                };
                self.transcript_overlay = Some(TranscriptApp::with_title(
                    pager_lines,
                    "D I F F".to_string(),
                ));
                tui.frame_requester().schedule_frame();
            }
<<<<<<< HEAD
            AppEvent::DispatchCommand(command) => match command {
                SlashCommand::New => {
                    // User accepted – switch to chat view.
                    let new_widget = ChatWidget::new(
                        self.config.clone(),
                        self.server.clone(),
                        tui.frame_requester(),
                        self.app_event_tx.clone(),
                        None,
                        Vec::new(),
                        self.enhanced_keys_supported,
                    );
                    self.chat_widget = new_widget;
                    tui.frame_requester().schedule_frame();
                }
                SlashCommand::Init => {
                    // Guard: do not run if a task is active.
                    const INIT_PROMPT: &str = include_str!("../prompt_for_init_command.md");
                    self.chat_widget
                        .submit_text_message(INIT_PROMPT.to_string());
                }
                SlashCommand::Compact => {
                    self.chat_widget.clear_token_usage();
                    self.app_event_tx.send(AppEvent::CodexOp(Op::Compact));
                }
                SlashCommand::Model => {
                    self.chat_widget.open_model_popup();
                }
                SlashCommand::Approvals => {
                    self.chat_widget.open_approvals_popup();
                }
                SlashCommand::Resume => {
                    self.chat_widget.show_session_resume_popup();
                }
                SlashCommand::Quit => {
                    return Ok(false);
                }
                SlashCommand::Logout => {
                    if let Err(e) = codex_login::logout(&self.config.codex_home) {
                        tracing::error!("failed to logout: {e}");
                    }
                    return Ok(false);
                }
                SlashCommand::Diff => {
                    self.chat_widget.add_diff_in_progress();
                    let tx = self.app_event_tx.clone();
                    tokio::spawn(async move {
                        let text = match get_git_diff().await {
                            Ok((is_git_repo, diff_text)) => {
                                if is_git_repo {
                                    diff_text
                                } else {
                                    "`/diff` — _not inside a git repository_".to_string()
                                }
                            }
                            Err(e) => format!("Failed to compute diff: {e}"),
                        };
                        tx.send(AppEvent::DiffResult(text));
                    });
                }
                SlashCommand::Mention => {
                    self.chat_widget.insert_str("@");
                }
                SlashCommand::Status => {
                    self.chat_widget.add_status_output();
                }
                SlashCommand::Clear => {
                    let cleared = crate::clear_conversations_for_cwd(&self.config);
                    let msg = match cleared {
                        Ok(n) if n > 0 => format!(
                            "Cleared {n} saved conversation(s) for {}",
                            self.config.cwd.display()
                        ),
                        Ok(_) => format!(
                            "No saved conversations found for {}",
                            self.config.cwd.display()
                        ),
                        Err(e) => format!("Failed to clear conversations: {e}"),
                    };
                    self.chat_widget.add_background_message(msg);
                }
                SlashCommand::Mcp => {
                    self.chat_widget.add_mcp_output();
                }
                #[cfg(debug_assertions)]
                SlashCommand::TestApproval => {
                    use codex_core::protocol::EventMsg;
                    use std::collections::HashMap;

                    use codex_core::protocol::ApplyPatchApprovalRequestEvent;
                    use codex_core::protocol::FileChange;

                    self.app_event_tx.send(AppEvent::CodexEvent(Event {
                        id: "1".to_string(),
                        // msg: EventMsg::ExecApprovalRequest(ExecApprovalRequestEvent {
                        //     call_id: "1".to_string(),
                        //     command: vec!["git".into(), "apply".into()],
                        //     cwd: self.config.cwd.clone(),
                        //     reason: Some("test".to_string()),
                        // }),
                        msg: EventMsg::ApplyPatchApprovalRequest(ApplyPatchApprovalRequestEvent {
                            call_id: "1".to_string(),
                            changes: HashMap::from([
                                (
                                    PathBuf::from("/tmp/test.txt"),
                                    FileChange::Add {
                                        content: "test".to_string(),
                                    },
                                ),
                                (
                                    PathBuf::from("/tmp/test2.txt"),
                                    FileChange::Update {
                                        unified_diff: "+test\n-test2".to_string(),
                                        move_path: None,
                                    },
                                ),
                            ]),
                            reason: None,
                            grant_root: Some(PathBuf::from("/tmp")),
                        }),
                    }));
                }
            },
=======
>>>>>>> cb32f9c6
            AppEvent::StartFileSearch(query) => {
                if !query.is_empty() {
                    self.file_search.on_user_query(query);
                }
            }
            AppEvent::FileSearchResult { query, matches } => {
                self.chat_widget.apply_file_search_result(query, matches);
            }
            AppEvent::ResumeSession(path) => {
                // Recreate chat widget with a config that resumes the selected session.
                let mut cfg = self.config.clone();
                cfg.experimental_resume = Some(path);
                let new_widget = ChatWidget::new(
                    cfg,
                    self.server.clone(),
                    tui.frame_requester(),
                    self.app_event_tx.clone(),
                    None,
                    Vec::new(),
                    self.enhanced_keys_supported,
                );
                self.chat_widget = new_widget;
                tui.frame_requester().schedule_frame();
            }
            AppEvent::OnboardingAuthComplete(_) => {
                // No-op in current flow
            }
            AppEvent::UpdateReasoningEffort(effort) => {
                self.chat_widget.set_reasoning_effort(effort);
            }
            AppEvent::UpdateModel(model) => {
                self.chat_widget.set_model(model);
            }
            AppEvent::UpdateAskForApprovalPolicy(policy) => {
                self.chat_widget.set_approval_policy(policy);
            }
            AppEvent::UpdateSandboxPolicy(policy) => {
                self.chat_widget.set_sandbox_policy(policy);
            }
        }
        Ok(true)
    }

    pub(crate) fn token_usage(&self) -> codex_core::protocol::TokenUsage {
        self.chat_widget.token_usage().clone()
    }

    async fn handle_key_event(&mut self, tui: &mut tui::Tui, key_event: KeyEvent) {
        match key_event {
            KeyEvent {
                code: KeyCode::Char('c'),
                modifiers: crossterm::event::KeyModifiers::CONTROL,
                kind: KeyEventKind::Press,
                ..
            } => {
                self.chat_widget.on_ctrl_c();
            }
            KeyEvent {
                code: KeyCode::Char('d'),
                modifiers: crossterm::event::KeyModifiers::CONTROL,
                kind: KeyEventKind::Press,
                ..
            } if self.chat_widget.composer_is_empty() => {
                self.app_event_tx.send(AppEvent::ExitRequest);
            }
            KeyEvent {
                code: KeyCode::Char('t'),
                modifiers: crossterm::event::KeyModifiers::CONTROL,
                kind: KeyEventKind::Press,
                ..
            } => {
                // Enter alternate screen and set viewport to full size.
                let _ = tui.enter_alt_screen();
                self.transcript_overlay = Some(TranscriptApp::new(self.transcript_lines.clone()));
                tui.frame_requester().schedule_frame();
            }
            // Esc primes/advances backtracking only in normal (not working) mode
            // with an empty composer. In any other state, forward Esc so the
            // active UI (e.g. status indicator, modals, popups) handles it.
            KeyEvent {
                code: KeyCode::Esc,
                kind: KeyEventKind::Press | KeyEventKind::Repeat,
                ..
            } => {
                if self.chat_widget.is_normal_backtrack_mode()
                    && self.chat_widget.composer_is_empty()
                {
                    self.handle_backtrack_esc_key(tui);
                } else {
                    self.chat_widget.handle_key_event(key_event);
                }
            }
            // Enter confirms backtrack when primed + count > 0. Otherwise pass to widget.
            KeyEvent {
                code: KeyCode::Enter,
                kind: KeyEventKind::Press,
                ..
            } if self.backtrack.primed
                && self.backtrack.count > 0
                && self.chat_widget.composer_is_empty() =>
            {
                // Delegate to helper for clarity; preserves behavior.
                self.confirm_backtrack_from_main();
            }
            KeyEvent {
                kind: KeyEventKind::Press | KeyEventKind::Repeat,
                ..
            } => {
                // Any non-Esc key press should cancel a primed backtrack.
                // This avoids stale "Esc-primed" state after the user starts typing
                // (even if they later backspace to empty).
                if key_event.code != KeyCode::Esc && self.backtrack.primed {
                    self.reset_backtrack_state();
                }
                self.chat_widget.handle_key_event(key_event);
            }
            _ => {
                // Ignore Release key events.
            }
        };
    }
}<|MERGE_RESOLUTION|>--- conflicted
+++ resolved
@@ -246,132 +246,6 @@
                 ));
                 tui.frame_requester().schedule_frame();
             }
-<<<<<<< HEAD
-            AppEvent::DispatchCommand(command) => match command {
-                SlashCommand::New => {
-                    // User accepted – switch to chat view.
-                    let new_widget = ChatWidget::new(
-                        self.config.clone(),
-                        self.server.clone(),
-                        tui.frame_requester(),
-                        self.app_event_tx.clone(),
-                        None,
-                        Vec::new(),
-                        self.enhanced_keys_supported,
-                    );
-                    self.chat_widget = new_widget;
-                    tui.frame_requester().schedule_frame();
-                }
-                SlashCommand::Init => {
-                    // Guard: do not run if a task is active.
-                    const INIT_PROMPT: &str = include_str!("../prompt_for_init_command.md");
-                    self.chat_widget
-                        .submit_text_message(INIT_PROMPT.to_string());
-                }
-                SlashCommand::Compact => {
-                    self.chat_widget.clear_token_usage();
-                    self.app_event_tx.send(AppEvent::CodexOp(Op::Compact));
-                }
-                SlashCommand::Model => {
-                    self.chat_widget.open_model_popup();
-                }
-                SlashCommand::Approvals => {
-                    self.chat_widget.open_approvals_popup();
-                }
-                SlashCommand::Resume => {
-                    self.chat_widget.show_session_resume_popup();
-                }
-                SlashCommand::Quit => {
-                    return Ok(false);
-                }
-                SlashCommand::Logout => {
-                    if let Err(e) = codex_login::logout(&self.config.codex_home) {
-                        tracing::error!("failed to logout: {e}");
-                    }
-                    return Ok(false);
-                }
-                SlashCommand::Diff => {
-                    self.chat_widget.add_diff_in_progress();
-                    let tx = self.app_event_tx.clone();
-                    tokio::spawn(async move {
-                        let text = match get_git_diff().await {
-                            Ok((is_git_repo, diff_text)) => {
-                                if is_git_repo {
-                                    diff_text
-                                } else {
-                                    "`/diff` — _not inside a git repository_".to_string()
-                                }
-                            }
-                            Err(e) => format!("Failed to compute diff: {e}"),
-                        };
-                        tx.send(AppEvent::DiffResult(text));
-                    });
-                }
-                SlashCommand::Mention => {
-                    self.chat_widget.insert_str("@");
-                }
-                SlashCommand::Status => {
-                    self.chat_widget.add_status_output();
-                }
-                SlashCommand::Clear => {
-                    let cleared = crate::clear_conversations_for_cwd(&self.config);
-                    let msg = match cleared {
-                        Ok(n) if n > 0 => format!(
-                            "Cleared {n} saved conversation(s) for {}",
-                            self.config.cwd.display()
-                        ),
-                        Ok(_) => format!(
-                            "No saved conversations found for {}",
-                            self.config.cwd.display()
-                        ),
-                        Err(e) => format!("Failed to clear conversations: {e}"),
-                    };
-                    self.chat_widget.add_background_message(msg);
-                }
-                SlashCommand::Mcp => {
-                    self.chat_widget.add_mcp_output();
-                }
-                #[cfg(debug_assertions)]
-                SlashCommand::TestApproval => {
-                    use codex_core::protocol::EventMsg;
-                    use std::collections::HashMap;
-
-                    use codex_core::protocol::ApplyPatchApprovalRequestEvent;
-                    use codex_core::protocol::FileChange;
-
-                    self.app_event_tx.send(AppEvent::CodexEvent(Event {
-                        id: "1".to_string(),
-                        // msg: EventMsg::ExecApprovalRequest(ExecApprovalRequestEvent {
-                        //     call_id: "1".to_string(),
-                        //     command: vec!["git".into(), "apply".into()],
-                        //     cwd: self.config.cwd.clone(),
-                        //     reason: Some("test".to_string()),
-                        // }),
-                        msg: EventMsg::ApplyPatchApprovalRequest(ApplyPatchApprovalRequestEvent {
-                            call_id: "1".to_string(),
-                            changes: HashMap::from([
-                                (
-                                    PathBuf::from("/tmp/test.txt"),
-                                    FileChange::Add {
-                                        content: "test".to_string(),
-                                    },
-                                ),
-                                (
-                                    PathBuf::from("/tmp/test2.txt"),
-                                    FileChange::Update {
-                                        unified_diff: "+test\n-test2".to_string(),
-                                        move_path: None,
-                                    },
-                                ),
-                            ]),
-                            reason: None,
-                            grant_root: Some(PathBuf::from("/tmp")),
-                        }),
-                    }));
-                }
-            },
-=======
->>>>>>> cb32f9c6
             AppEvent::StartFileSearch(query) => {
                 if !query.is_empty() {
                     self.file_search.on_user_query(query);
