--- conflicted
+++ resolved
@@ -349,7 +349,6 @@
                     AppState::Chat { widget } => widget.submit_op(op),
                     AppState::Onboarding { .. } => {}
                 },
-<<<<<<< HEAD
                 AppEvent::ResumeSession(path) => {
                     let mut cfg = self.config.clone();
                     cfg.experimental_resume = Some(path);
@@ -363,12 +362,11 @@
                     ));
                     self.app_state = AppState::Chat { widget: new_widget };
                     self.app_event_tx.send(AppEvent::RequestRedraw);
-=======
+                }
                 AppEvent::DiffResult(text) => {
                     if let AppState::Chat { widget } = &mut self.app_state {
                         widget.add_diff_output(text);
                     }
->>>>>>> d3078b9a
                 }
                 AppEvent::DispatchCommand(command) => match command {
                     SlashCommand::New => {
