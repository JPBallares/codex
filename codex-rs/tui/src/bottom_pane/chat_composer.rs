use codex_core::protocol::TokenUsage;
use crossterm::event::KeyCode;
use crossterm::event::KeyEvent;
use crossterm::event::KeyModifiers;
use ratatui::buffer::Buffer;
use ratatui::layout::Constraint;
use ratatui::layout::Layout;
use ratatui::layout::Margin;
use ratatui::layout::Rect;
use ratatui::style::Color;
use ratatui::style::Style;
use ratatui::style::Styled;
use ratatui::style::Stylize;
use ratatui::text::Line;
use ratatui::text::Span;
use ratatui::widgets::Block;
use ratatui::widgets::BorderType;
use ratatui::widgets::Borders;
use ratatui::widgets::StatefulWidgetRef;
use ratatui::widgets::WidgetRef;

use super::chat_composer_history::ChatComposerHistory;
use super::command_popup::CommandPopup;
use super::file_search_popup::FileSearchPopup;
use super::selection_popup::SelectionKind;
use super::selection_popup::SelectionPopup;
use super::selection_popup::SelectionValue;
use crate::command_utils::parse_execution_mode_token;

use crate::app_event::AppEvent;
use crate::app_event_sender::AppEventSender;
<<<<<<< HEAD
use crate::slash_command::ParsedSlash;
use crate::slash_command::SlashCommand;
use crate::slash_command::parse_slash_line;
=======
use crate::bottom_pane::textarea::TextArea;
use crate::bottom_pane::textarea::TextAreaState;
>>>>>>> dc15a5cf
use codex_file_search::FileMatch;
use std::cell::RefCell;

const BASE_PLACEHOLDER_TEXT: &str = "...";
/// If the pasted content exceeds this number of characters, replace it with a
/// placeholder in the UI.
const LARGE_PASTE_CHAR_THRESHOLD: usize = 1000;

/// Result returned when the user interacts with the text area.
pub enum InputResult {
    Submitted(String),
    None,
}

struct TokenUsageInfo {
    token_usage: TokenUsage,
    model_context_window: Option<u64>,
}

pub(crate) struct ChatComposer {
    textarea: TextArea,
    textarea_state: RefCell<TextAreaState>,
    active_popup: ActivePopup,
    app_event_tx: AppEventSender,
    history: ChatComposerHistory,
    ctrl_c_quit_hint: bool,
    use_shift_enter_hint: bool,
    dismissed: Dismissed,
    current_file_query: Option<String>,
    pending_pastes: Vec<(String, String)>,
    token_usage_info: Option<TokenUsageInfo>,
    has_focus: bool,
}

/// Popup state – at most one can be visible at any time.
enum ActivePopup {
    None,
    Command(CommandPopup),
    File(FileSearchPopup),
    Selection(SelectionPopup),
}

/// Tracks tokens for which the user explicitly dismissed a popup to avoid
/// reopening it immediately unless the input changes meaningfully.
struct Dismissed {
    slash: Option<String>,
    file: Option<String>,
}

<<<<<<< HEAD
impl ChatComposer<'_> {
    #[inline]
    fn first_line(&self) -> &str {
        self.textarea
            .lines()
            .first()
            .map(|s| s.as_str())
            .unwrap_or("")
    }

    #[inline]
    fn sync_popups(&mut self) {
        self.sync_command_popup();
        if matches!(self.active_popup, ActivePopup::Command(_)) {
            self.dismissed.file = None;
        } else {
            self.sync_file_search_popup();
        }
    }

    #[inline]
    fn compute_textarea_and_popup_rect(&self, area: Rect, desired_popup: u16) -> (Rect, Rect) {
        let text_lines = self.textarea.lines().len().max(1) as u16;
        let popup_height = desired_popup.min(area.height.saturating_sub(text_lines));
        let textarea_rect = Rect {
            x: area.x,
            y: area.y,
            width: area.width,
            height: area.height.saturating_sub(popup_height),
        };
        let popup_rect = Rect {
            x: area.x,
            y: area.y + textarea_rect.height,
            width: area.width,
            height: popup_height,
        };
        (textarea_rect, popup_rect)
    }

    /// Convert a cursor column (in chars) to a byte offset within `line`.
    #[inline]
    fn cursor_byte_offset_for_col(line: &str, col_chars: usize) -> usize {
        line.chars().take(col_chars).map(|c| c.len_utf8()).sum()
    }

    /// Determine token boundaries around a cursor position expressed as a byte offset.
    /// A token is delimited by any Unicode whitespace on either side.
    #[inline]
    fn token_bounds(line: &str, cursor_byte_offset: usize) -> Option<(usize, usize)> {
        let (before_cursor, after_cursor) = line.split_at(cursor_byte_offset.min(line.len()));

        let start_idx = before_cursor
            .char_indices()
            .rfind(|(_, c)| c.is_whitespace())
            .map(|(idx, c)| idx + c.len_utf8())
            .unwrap_or(0);

        let end_rel_idx = after_cursor
            .char_indices()
            .find(|(_, c)| c.is_whitespace())
            .map(|(idx, _)| idx)
            .unwrap_or(after_cursor.len());
        let end_idx = cursor_byte_offset + end_rel_idx;

        (start_idx < end_idx).then_some((start_idx, end_idx))
    }
=======
impl ChatComposer {
>>>>>>> dc15a5cf
    pub fn new(
        has_input_focus: bool,
        app_event_tx: AppEventSender,
        enhanced_keys_supported: bool,
    ) -> Self {
        let use_shift_enter_hint = enhanced_keys_supported;

        Self {
            textarea: TextArea::new(),
            textarea_state: RefCell::new(TextAreaState::default()),
            active_popup: ActivePopup::None,
            app_event_tx,
            history: ChatComposerHistory::new(),
            ctrl_c_quit_hint: false,
            use_shift_enter_hint,
            dismissed: Dismissed {
                slash: None,
                file: None,
            },
            current_file_query: None,
            pending_pastes: Vec::new(),
            token_usage_info: None,
            has_focus: has_input_focus,
        }
    }

    pub fn desired_height(&self, width: u16) -> u16 {
        self.textarea.desired_height(width - 1)
            + match &self.active_popup {
                ActivePopup::None => 1u16,
                ActivePopup::Command(c) => c.calculate_required_height(),
                ActivePopup::File(c) => c.calculate_required_height(),
                ActivePopup::Selection(c) => c.calculate_required_height(),
            }
    }

    pub fn cursor_pos(&self, area: Rect) -> Option<(u16, u16)> {
        let popup_height = match &self.active_popup {
            ActivePopup::Command(popup) => popup.calculate_required_height(),
            ActivePopup::File(popup) => popup.calculate_required_height(),
            ActivePopup::None => 1,
        };
        let [textarea_rect, _] =
            Layout::vertical([Constraint::Min(0), Constraint::Max(popup_height)]).areas(area);
        let mut textarea_rect = textarea_rect;
        textarea_rect.width = textarea_rect.width.saturating_sub(1);
        textarea_rect.x += 1;
        let state = self.textarea_state.borrow();
        self.textarea.cursor_pos_with_state(textarea_rect, &state)
    }

    /// Returns true if the composer currently contains no user input.
    pub(crate) fn is_empty(&self) -> bool {
        self.textarea.is_empty()
    }

    /// Update the cached *context-left* percentage and refresh the placeholder
    /// text. The UI relies on the placeholder to convey the remaining
    /// context when the composer is empty.
    pub(crate) fn set_token_usage(
        &mut self,
        token_usage: TokenUsage,
        model_context_window: Option<u64>,
    ) {
        self.token_usage_info = Some(TokenUsageInfo {
            token_usage,
            model_context_window,
        });
    }

    /// Record the history metadata advertised by `SessionConfiguredEvent` so
    /// that the composer can navigate cross-session history.
    pub(crate) fn set_history_metadata(&mut self, log_id: u64, entry_count: usize) {
        self.history.set_metadata(log_id, entry_count);
    }

    /// Integrate an asynchronous response to an on-demand history lookup. If
    /// the entry is present and the offset matches the current cursor we
    /// immediately populate the textarea.
    pub(crate) fn on_history_entry_response(
        &mut self,
        log_id: u64,
        offset: usize,
        entry: Option<String>,
    ) -> bool {
        let Some(text) = self.history.on_entry_response(log_id, offset, entry) else {
            return false;
        };
        self.textarea.set_text(&text);
        self.textarea.set_cursor(0);
        true
    }

    pub fn handle_paste(&mut self, pasted: String) -> bool {
        let char_count = pasted.chars().count();
        if char_count > LARGE_PASTE_CHAR_THRESHOLD {
            let placeholder = format!("[Pasted Content {char_count} chars]");
            self.textarea.insert_str(&placeholder);
            self.pending_pastes.push((placeholder, pasted));
        } else {
            self.textarea.insert_str(&pasted);
        }
        self.sync_popups();
        true
    }

    /// Integrate results from an asynchronous file search.
    pub(crate) fn on_file_search_result(&mut self, query: String, matches: Vec<FileMatch>) {
        // Only apply if user is still editing a token starting with `query`.
        let current_opt = Self::current_at_token(&self.textarea);
        let Some(current_token) = current_opt else {
            return;
        };

        if !current_token.starts_with(&query) {
            return;
        }

        if let ActivePopup::File(popup) = &mut self.active_popup {
            popup.set_matches(&query, matches);
        }
    }

    pub fn set_ctrl_c_quit_hint(&mut self, show: bool, has_focus: bool) {
        self.ctrl_c_quit_hint = show;
        self.set_has_focus(has_focus);
    }

    /// Open or update the model-selection popup with the provided options.
    pub(crate) fn open_model_selector(&mut self, current_model: &str, options: Vec<String>) {
        match &mut self.active_popup {
            ActivePopup::Selection(popup) if popup.kind() == SelectionKind::Model => {
                *popup = SelectionPopup::new_model(current_model, options);
            }
            _ => {
                self.active_popup =
                    ActivePopup::Selection(SelectionPopup::new_model(current_model, options));
            }
        }
        // If the composer currently contains a `/model` command, initialize the
        // popup's query from its arguments. Otherwise, leave the popup visible
        // with an empty query.
        let first_line_owned = self.first_line().to_string();
        if let ParsedSlash::Command { cmd, args } = parse_slash_line(&first_line_owned) {
            if cmd == SlashCommand::Model {
                if let ActivePopup::Selection(popup) = &mut self.active_popup {
                    popup.set_query(args);
                }
            }
        }
    }

    /// Open or update the execution-mode selection popup with the provided options.
    pub(crate) fn open_execution_selector(
        &mut self,
        current_approval: codex_core::protocol::AskForApproval,
        current_sandbox: &codex_core::protocol::SandboxPolicy,
    ) {
        match &mut self.active_popup {
            ActivePopup::Selection(popup) if popup.kind() == SelectionKind::Execution => {
                *popup = SelectionPopup::new_execution_modes(current_approval, current_sandbox);
            }
            _ => {
                self.active_popup = ActivePopup::Selection(SelectionPopup::new_execution_modes(
                    current_approval,
                    current_sandbox,
                ));
            }
        }
        // Initialize the popup's query from the arguments to `/approvals`, if present.
        let first_line_owned = self.first_line().to_string();
        if let ParsedSlash::Command { cmd, args } = parse_slash_line(&first_line_owned) {
            if cmd == SlashCommand::Approvals {
                if let ActivePopup::Selection(popup) = &mut self.active_popup {
                    popup.set_query(args);
                }
            }
        }
    }

    /// Handle a key event coming from the main UI.
    pub fn handle_key_event(&mut self, key_event: KeyEvent) -> (InputResult, bool) {
        let result = match &mut self.active_popup {
            ActivePopup::Command(_) => self.handle_key_event_with_slash_popup(key_event),
            ActivePopup::File(_) => self.handle_key_event_with_file_popup(key_event),
            ActivePopup::Selection(_) => self.handle_key_event_with_selection_popup(key_event),
            ActivePopup::None => self.handle_key_event_without_popup(key_event),
        };

        // Update (or hide/show) popup after processing the key.
        match &self.active_popup {
            ActivePopup::Selection(_) => {
                self.sync_selection_popup();
            }
            ActivePopup::Command(_) => {
                self.sync_command_popup();
                // When slash popup active, suppress file popup.
                self.dismissed.file = None;
            }
            _ => {
                self.sync_command_popup();
                if !matches!(self.active_popup, ActivePopup::Command(_)) {
                    self.sync_file_search_popup();
                }
            }
        }

        result
    }

    /// Handle key event when the slash-command popup is visible.
    fn handle_key_event_with_slash_popup(&mut self, key_event: KeyEvent) -> (InputResult, bool) {
        let first_line_owned = self.first_line().to_string();
        let ActivePopup::Command(popup) = &mut self.active_popup else {
            unreachable!();
        };

        match key_event {
            KeyEvent {
                code: KeyCode::Up, ..
            } => {
                popup.move_up();
                (InputResult::None, true)
            }
            KeyEvent {
                code: KeyCode::Down,
                ..
            } => {
                popup.move_down();
                (InputResult::None, true)
            }
<<<<<<< HEAD
            Input { key: Key::Esc, .. } => {
                // Remember the dismissed token to avoid immediate reopen until input changes.
                let token = match parse_slash_line(&first_line_owned) {
                    ParsedSlash::Command { cmd, .. } => Some(cmd.command().to_string()),
                    ParsedSlash::Incomplete { token } => Some(token.to_string()),
                    ParsedSlash::None => None,
                };
                if let Some(tok) = token {
                    self.dismissed.slash = Some(tok);
                }
                self.active_popup = ActivePopup::None;
                (InputResult::None, true)
            }
            Input { key: Key::Tab, .. } => {
                if let Some(cmd) = popup.selected_command() {
                    let starts_with_cmd = first_line_owned
=======
            KeyEvent {
                code: KeyCode::Tab, ..
            } => {
                if let Some(cmd) = popup.selected_command() {
                    let first_line = self.textarea.text().lines().next().unwrap_or("");

                    let starts_with_cmd = first_line
>>>>>>> dc15a5cf
                        .trim_start()
                        .starts_with(&format!("/{}", cmd.command()));

                    if !starts_with_cmd {
                        self.textarea.set_text(&format!("/{} ", cmd.command()));
                    }
                }
                (InputResult::None, true)
            }
            KeyEvent {
                code: KeyCode::Enter,
                modifiers: KeyModifiers::NONE,
                ..
            } => {
                if let Some(cmd) = popup.selected_command() {
                    // Extract arguments after the command from the first line using the shared parser.
                    let args_opt = match parse_slash_line(&first_line_owned) {
                        ParsedSlash::Command {
                            cmd: parsed_cmd,
                            args,
                        } if parsed_cmd == *cmd => {
                            let a = args.trim().to_string();
                            if a.is_empty() { None } else { Some(a) }
                        }
                        _ => None,
                    };

                    // Send command + args (if any) to the app layer.
                    self.app_event_tx.send(AppEvent::DispatchCommand {
                        cmd: *cmd,
                        args: args_opt,
                    });

<<<<<<< HEAD
                    // Clear textarea so no residual text remains
                    self.textarea.select_all();
                    self.textarea.cut();
=======
                    // Clear textarea so no residual text remains.
                    self.textarea.set_text("");

                    // Hide popup since the command has been dispatched.
>>>>>>> dc15a5cf
                    self.active_popup = ActivePopup::None;
                    return (InputResult::None, true);
                }
                // No valid selection – treat as invalid command: dismiss popup and surface error.
                let invalid_token = match parse_slash_line(&first_line_owned) {
                    ParsedSlash::Command { cmd, .. } => cmd.command().to_string(),
                    ParsedSlash::Incomplete { token } => token.to_string(),
                    ParsedSlash::None => String::new(),
                };
                // Prevent immediate reopen for the same token.
                self.dismissed.slash = Some(invalid_token.clone());
                self.active_popup = ActivePopup::None;

                // Emit an error entry into history so the user understands what happened.
                {
                    use crate::history_cell::HistoryCell;
                    let message = if invalid_token.is_empty() {
                        "Invalid command".to_string()
                    } else {
                        format!("Invalid command: /{invalid_token}")
                    };
                    let lines = HistoryCell::new_error_event(message).plain_lines();
                    self.app_event_tx.send(AppEvent::InsertHistory(lines));
                }

                (InputResult::None, true)
            }
            input => self.handle_input_basic(input),
        }
    }

    /// Handle key events when file search popup is visible.
    fn handle_key_event_with_file_popup(&mut self, key_event: KeyEvent) -> (InputResult, bool) {
        let _first_line_owned = self.first_line().to_string();
        let ActivePopup::File(popup) = &mut self.active_popup else {
            unreachable!();
        };

        match key_event {
            KeyEvent {
                code: KeyCode::Up, ..
            } => {
                popup.move_up();
                (InputResult::None, true)
            }
            KeyEvent {
                code: KeyCode::Down,
                ..
            } => {
                popup.move_down();
                (InputResult::None, true)
            }
            KeyEvent {
                code: KeyCode::Esc, ..
            } => {
                // Hide popup without modifying text, remember token to avoid immediate reopen.
                if let Some(tok) = Self::current_at_token(&self.textarea) {
                    self.dismissed.file = Some(tok.to_string());
                }
                self.active_popup = ActivePopup::None;
                (InputResult::None, true)
            }
            KeyEvent {
                code: KeyCode::Tab, ..
            }
            | KeyEvent {
                code: KeyCode::Enter,
                modifiers: KeyModifiers::NONE,
                ..
            } => {
                if let Some(sel) = popup.selected_match() {
                    let sel_path = sel.to_string();
                    // Drop popup borrow before using self mutably again.
                    self.insert_selected_path(&sel_path);
                    self.active_popup = ActivePopup::None;
                    return (InputResult::None, true);
                }
                (InputResult::None, false)
            }
            input => self.handle_input_basic(input),
        }
    }

    /// Handle key events when model selection popup is visible.
    fn handle_key_event_with_selection_popup(
        &mut self,
        key_event: KeyEvent,
    ) -> (InputResult, bool) {
        let first_line_owned = self.first_line().to_string();
        let ActivePopup::Selection(popup) = &mut self.active_popup else {
            unreachable!();
        };

        match key_event.into() {
            Input { key: Key::Up, .. } => {
                popup.move_up();
                (InputResult::None, true)
            }
            Input { key: Key::Down, .. } => {
                popup.move_down();
                (InputResult::None, true)
            }
            Input { key: Key::Esc, .. } => {
                // Hide selection popup; keep composer content unchanged.
                self.active_popup = ActivePopup::None;
                (InputResult::None, true)
            }
            Input {
                key: Key::Enter,
                ctrl: false,
                alt: false,
                shift: false,
            }
            | Input { key: Key::Tab, .. } => {
                if let Some(value) = popup.selected_value() {
                    match value {
                        SelectionValue::Model(m) => {
                            self.app_event_tx.send(AppEvent::SelectModel(m))
                        }
                        SelectionValue::Execution { approval, sandbox } => self
                            .app_event_tx
                            .send(AppEvent::SelectExecutionMode { approval, sandbox }),
                    }
                    // Clear composer input and close the popup.
                    self.textarea.select_all();
                    self.textarea.cut();
                    self.pending_pastes.clear();
                    self.active_popup = ActivePopup::None;
                    return (InputResult::None, true);
                }
                // No selection in the list: attempt to parse typed arguments for the appropriate kind.
                if let ParsedSlash::Command { cmd, args } = parse_slash_line(&first_line_owned) {
                    let args = args.trim().to_string();
                    if !args.is_empty() {
                        match popup.kind() {
                            SelectionKind::Model if cmd == SlashCommand::Model => {
                                self.app_event_tx.send(AppEvent::DispatchCommand {
                                    cmd: SlashCommand::Model,
                                    args: Some(args),
                                });
                                self.textarea.select_all();
                                self.textarea.cut();
                                self.pending_pastes.clear();
                                self.active_popup = ActivePopup::None;
                                return (InputResult::None, true);
                            }
                            SelectionKind::Execution if cmd == SlashCommand::Approvals => {
                                if let Some((approval, sandbox)) = parse_execution_mode_token(&args)
                                {
                                    self.app_event_tx
                                        .send(AppEvent::SelectExecutionMode { approval, sandbox });
                                    self.textarea.select_all();
                                    self.textarea.cut();
                                    self.pending_pastes.clear();
                                    self.active_popup = ActivePopup::None;
                                    return (InputResult::None, true);
                                }
                            }
                            _ => {}
                        }
                    }
                }
                (InputResult::None, false)
            }
            input => self.handle_input_basic(input),
        }
    }

    // Approval-specific handler removed; unified selection handler is used.

    /// Extract the `@token` that the cursor is currently positioned on, if any.
    ///
    /// The returned string **does not** include the leading `@`.
    ///
    /// Behavior:
    /// - The cursor may be anywhere *inside* the token (including on the
    ///   leading `@`). It does **not** need to be at the end of the line.
    /// - A token is delimited by ASCII whitespace (space, tab, newline).
    /// - If the token under the cursor starts with `@` and contains at least
    ///   one additional character, that token (without `@`) is returned.
<<<<<<< HEAD
    fn current_at_token(textarea: &tui_textarea::TextArea) -> Option<String> {
        let (row, col) = textarea.cursor();
        let line = textarea.lines().get(row)?.as_str();
        let cursor_byte_offset = Self::cursor_byte_offset_for_col(line, col);
        let (start_idx, end_idx) = Self::token_bounds(line, cursor_byte_offset)?;
        let token = &line[start_idx..end_idx];
=======
    fn current_at_token(textarea: &TextArea) -> Option<String> {
        let cursor_offset = textarea.cursor();
        let text = textarea.text();

        // Adjust the provided byte offset to the nearest valid char boundary at or before it.
        let mut safe_cursor = cursor_offset.min(text.len());
        // If we're not on a char boundary, move back to the start of the current char.
        if safe_cursor < text.len() && !text.is_char_boundary(safe_cursor) {
            // Find the last valid boundary <= cursor_offset.
            safe_cursor = text
                .char_indices()
                .map(|(i, _)| i)
                .take_while(|&i| i <= cursor_offset)
                .last()
                .unwrap_or(0);
        }

        // Split the line around the (now safe) cursor position.
        let before_cursor = &text[..safe_cursor];
        let after_cursor = &text[safe_cursor..];

        // Detect whether we're on whitespace at the cursor boundary.
        let at_whitespace = if safe_cursor < text.len() {
            text[safe_cursor..]
                .chars()
                .next()
                .map(|c| c.is_whitespace())
                .unwrap_or(false)
        } else {
            false
        };

        // Left candidate: token containing the cursor position.
        let start_left = before_cursor
            .char_indices()
            .rfind(|(_, c)| c.is_whitespace())
            .map(|(idx, c)| idx + c.len_utf8())
            .unwrap_or(0);
        let end_left_rel = after_cursor
            .char_indices()
            .find(|(_, c)| c.is_whitespace())
            .map(|(idx, _)| idx)
            .unwrap_or(after_cursor.len());
        let end_left = safe_cursor + end_left_rel;
        let token_left = if start_left < end_left {
            Some(&text[start_left..end_left])
        } else {
            None
        };
>>>>>>> dc15a5cf

        // Right candidate: token immediately after any whitespace from the cursor.
        let ws_len_right: usize = after_cursor
            .chars()
            .take_while(|c| c.is_whitespace())
            .map(|c| c.len_utf8())
            .sum();
        let start_right = safe_cursor + ws_len_right;
        let end_right_rel = text[start_right..]
            .char_indices()
            .find(|(_, c)| c.is_whitespace())
            .map(|(idx, _)| idx)
            .unwrap_or(text.len() - start_right);
        let end_right = start_right + end_right_rel;
        let token_right = if start_right < end_right {
            Some(&text[start_right..end_right])
        } else {
            None
        };

        let left_at = token_left
            .filter(|t| t.starts_with('@') && t.len() > 1)
            .map(|t| t[1..].to_string());
        let right_at = token_right
            .filter(|t| t.starts_with('@') && t.len() > 1)
            .map(|t| t[1..].to_string());

        if at_whitespace {
            return right_at.or(left_at);
        }
        if after_cursor.starts_with('@') {
            return right_at.or(left_at);
        }
        left_at.or(right_at)
    }

    /// Replace the active `@token` (the one under the cursor) with `path`.
    ///
    /// The algorithm mirrors `current_at_token` so replacement works no matter
    /// where the cursor is within the token and regardless of how many
    /// `@tokens` exist in the line.
    fn insert_selected_path(&mut self, path: &str) {
<<<<<<< HEAD
        let (row, col) = self.textarea.cursor();
        let mut lines: Vec<String> = self.textarea.lines().to_vec();

        if let Some(line) = lines.get_mut(row) {
            let cursor_byte_offset = Self::cursor_byte_offset_for_col(line, col);
            if let Some((start_idx, end_idx)) = Self::token_bounds(line, cursor_byte_offset) {
                let mut new_line =
                    String::with_capacity(line.len() - (end_idx - start_idx) + path.len() + 1);
                new_line.push_str(&line[..start_idx]);
                new_line.push_str(path);
                new_line.push(' ');
                new_line.push_str(&line[end_idx..]);
                *line = new_line;

                let new_text = lines.join("\n");
                self.textarea.select_all();
                self.textarea.cut();
                let _ = self.textarea.insert_str(new_text);
            }
        }
=======
        let cursor_offset = self.textarea.cursor();
        let text = self.textarea.text();

        let before_cursor = &text[..cursor_offset];
        let after_cursor = &text[cursor_offset..];

        // Determine token boundaries.
        let start_idx = before_cursor
            .char_indices()
            .rfind(|(_, c)| c.is_whitespace())
            .map(|(idx, c)| idx + c.len_utf8())
            .unwrap_or(0);

        let end_rel_idx = after_cursor
            .char_indices()
            .find(|(_, c)| c.is_whitespace())
            .map(|(idx, _)| idx)
            .unwrap_or(after_cursor.len());
        let end_idx = cursor_offset + end_rel_idx;

        // Replace the slice `[start_idx, end_idx)` with the chosen path and a trailing space.
        let mut new_text =
            String::with_capacity(text.len() - (end_idx - start_idx) + path.len() + 1);
        new_text.push_str(&text[..start_idx]);
        new_text.push_str(path);
        new_text.push(' ');
        new_text.push_str(&text[end_idx..]);

        self.textarea.set_text(&new_text);
>>>>>>> dc15a5cf
    }

    /// Handle key event when no popup is visible.
    fn handle_key_event_without_popup(&mut self, key_event: KeyEvent) -> (InputResult, bool) {
        match key_event {
            // -------------------------------------------------------------
            // History navigation (Up / Down) – only when the composer is not
            // empty or when the cursor is at the correct position, to avoid
            // interfering with normal cursor movement.
            // -------------------------------------------------------------
            KeyEvent {
                code: KeyCode::Up | KeyCode::Down,
                ..
            } => {
                if self
                    .history
                    .should_handle_navigation(self.textarea.text(), self.textarea.cursor())
                {
                    let replace_text = match key_event.code {
                        KeyCode::Up => self.history.navigate_up(&self.app_event_tx),
                        KeyCode::Down => self.history.navigate_down(&self.app_event_tx),
                        _ => unreachable!(),
                    };
                    if let Some(text) = replace_text {
                        self.textarea.set_text(&text);
                        self.textarea.set_cursor(0);
                        return (InputResult::None, true);
                    }
                }
                self.handle_input_basic(key_event)
            }
            KeyEvent {
                code: KeyCode::Enter,
                modifiers: KeyModifiers::NONE,
                ..
            } => {
                let mut text = self.textarea.text().to_string();
                self.textarea.set_text("");

                // Replace all pending pastes in the text
                for (placeholder, actual) in &self.pending_pastes {
                    if text.contains(placeholder) {
                        text = text.replace(placeholder, actual);
                    }
                }
                self.pending_pastes.clear();

                if text.is_empty() {
                    (InputResult::None, true)
                } else {
                    self.history.record_local_submission(&text);
                    (InputResult::Submitted(text), true)
                }
            }
            input => self.handle_input_basic(input),
        }
    }

    /// Handle generic Input events that modify the textarea content.
    fn handle_input_basic(&mut self, input: KeyEvent) -> (InputResult, bool) {
        // Special handling for backspace on placeholders
        if let KeyEvent {
            code: KeyCode::Backspace,
            ..
        } = input
        {
            if self.try_remove_placeholder_at_cursor() {
                return (InputResult::None, true);
            }
        }

        // Normal input handling
        self.textarea.input(input);
        let text_after = self.textarea.text();

        // Check if any placeholders were removed and remove their corresponding pending pastes
        self.pending_pastes
            .retain(|(placeholder, _)| text_after.contains(placeholder));

        (InputResult::None, true)
    }

    /// Attempts to remove a placeholder if the cursor is at the end of one.
    /// Returns true if a placeholder was removed.
    fn try_remove_placeholder_at_cursor(&mut self) -> bool {
        let p = self.textarea.cursor();
        let text = self.textarea.text();

        // Find any placeholder that ends at the cursor position
        let placeholder_to_remove = self.pending_pastes.iter().find_map(|(ph, _)| {
            if p < ph.len() {
                return None;
            }
            let potential_ph_start = p - ph.len();
            if text[potential_ph_start..p] == *ph {
                Some(ph.clone())
            } else {
                None
            }
        });

        if let Some(placeholder) = placeholder_to_remove {
            self.textarea.replace_range(p - placeholder.len()..p, "");
            self.pending_pastes.retain(|(ph, _)| ph != &placeholder);
            true
        } else {
            false
        }
    }

    /// Synchronize `self.command_popup` with the current text in the
    /// textarea. This must be called after every modification that can change
    /// the text so the popup is shown/updated/hidden as appropriate.
    fn sync_command_popup(&mut self) {
<<<<<<< HEAD
        let first_line = self.first_line().to_string();
=======
        let first_line = self.textarea.text().lines().next().unwrap_or("");
>>>>>>> dc15a5cf
        let input_starts_with_slash = first_line.starts_with('/');
        if !input_starts_with_slash {
            self.dismissed.slash = None;
        }
        let current_cmd_token: Option<String> = match parse_slash_line(&first_line) {
            ParsedSlash::Command { cmd, .. } => Some(cmd.command().to_string()),
            ParsedSlash::Incomplete { token } => Some(token.to_string()),
            ParsedSlash::None => None,
        };

        match &mut self.active_popup {
            ActivePopup::Command(popup) => {
                if input_starts_with_slash {
                    popup.on_composer_text_change(first_line.clone());
                } else {
                    self.active_popup = ActivePopup::None;
                    self.dismissed.slash = None;
                }
            }
            _ => {
                if input_starts_with_slash {
                    // Avoid immediate reopen of the slash popup if it was just dismissed for
                    // this exact command token.
                    if self
                        .dismissed
                        .slash
                        .as_ref()
                        .is_some_and(|d| Some(d) == current_cmd_token.as_ref())
                    {
                        return;
                    }
                    let mut command_popup = CommandPopup::new();
                    command_popup.on_composer_text_change(first_line);
                    self.active_popup = ActivePopup::Command(command_popup);
                }
            }
        }
    }

    /// Synchronize `self.file_search_popup` with the current text in the textarea.
    /// Note this is only called when self.active_popup is NOT Command.
    fn sync_file_search_popup(&mut self) {
        // Determine if there is an @token underneath the cursor.
        let query = match Self::current_at_token(&self.textarea) {
            Some(token) => token,
            None => {
                self.active_popup = ActivePopup::None;
                self.dismissed.file = None;
                return;
            }
        };

        // If user dismissed popup for this exact query, don't reopen until text changes.
        if self.dismissed.file.as_ref() == Some(&query) {
            return;
        }

        self.app_event_tx
            .send(AppEvent::StartFileSearch(query.clone()));

        match &mut self.active_popup {
            ActivePopup::File(popup) => {
                popup.set_query(&query);
            }
            _ => {
                let mut popup = FileSearchPopup::new();
                popup.set_query(&query);
                self.active_popup = ActivePopup::File(popup);
            }
        }

        self.current_file_query = Some(query);
        self.dismissed.file = None;
    }

    /// Synchronize the selection popup filter with the current composer text.
    ///
    /// When a selection popup is open, we want typing to filter the visible
    /// options. If the user is typing a slash command (e.g. `/model o3` or
    /// `/approvals auto`), we use only the arguments after the command token
    /// as the filter. Otherwise, we treat the entire first line as the filter
    /// so that typing free‑form text narrows the list as well.
    fn sync_selection_popup(&mut self) {
        let first_line_owned = self.first_line().to_string();
        match (&mut self.active_popup, parse_slash_line(&first_line_owned)) {
            (ActivePopup::Selection(popup), ParsedSlash::Command { cmd, args }) => match popup
                .kind()
            {
                SelectionKind::Model if cmd == SlashCommand::Model => popup.set_query(args),
                SelectionKind::Execution if cmd == SlashCommand::Approvals => popup.set_query(args),
                _ => {
                    // Command present but not relevant to the open selector –
                    // fall back to using the free‑form text as the query.
                    popup.set_query(first_line_owned.trim());
                }
            },
            (ActivePopup::Selection(popup), _no_slash_cmd) => {
                // No slash command present – use whatever is typed as the query.
                popup.set_query(first_line_owned.trim());
            }
            _ => {}
        }
    }

<<<<<<< HEAD
    // removed duplicate slash parsing helpers; use parse_slash_line directly

    fn update_border(&mut self, has_focus: bool) {
        let border_style = if has_focus {
            Style::default().fg(Color::Cyan)
        } else {
            Style::default().dim()
        };

        self.textarea.set_block(
            ratatui::widgets::Block::default()
                .borders(Borders::LEFT)
                .border_type(BorderType::QuadrantOutside)
                .border_style(border_style),
        );
=======
    fn set_has_focus(&mut self, has_focus: bool) {
        self.has_focus = has_focus;
>>>>>>> dc15a5cf
    }
}

impl WidgetRef for &ChatComposer {
    fn render_ref(&self, area: Rect, buf: &mut Buffer) {
        let popup_height = match &self.active_popup {
            ActivePopup::Command(popup) => popup.calculate_required_height(),
            ActivePopup::File(popup) => popup.calculate_required_height(),
            ActivePopup::None => 1,
        };
        let [textarea_rect, popup_rect] =
            Layout::vertical([Constraint::Min(0), Constraint::Max(popup_height)]).areas(area);
        match &self.active_popup {
            ActivePopup::Command(popup) => {
<<<<<<< HEAD
                let desired_popup = popup.calculate_required_height();
                let (textarea_rect, popup_rect) =
                    self.compute_textarea_and_popup_rect(area, desired_popup);
                popup.render(popup_rect, buf);
                self.textarea.render(textarea_rect, buf);
            }
            ActivePopup::File(popup) => {
                let desired_popup = popup.calculate_required_height();
                let (textarea_rect, popup_rect) =
                    self.compute_textarea_and_popup_rect(area, desired_popup);
                popup.render(popup_rect, buf);
                self.textarea.render(textarea_rect, buf);
            }
            ActivePopup::Selection(popup) => {
                let desired_popup = popup.calculate_required_height();
                let (textarea_rect, popup_rect) =
                    self.compute_textarea_and_popup_rect(area, desired_popup);
                popup.render(popup_rect, buf);
                self.textarea.render(textarea_rect, buf);
=======
                popup.render_ref(popup_rect, buf);
            }
            ActivePopup::File(popup) => {
                popup.render_ref(popup_rect, buf);
>>>>>>> dc15a5cf
            }
            ActivePopup::None => {
                let bottom_line_rect = popup_rect;
                let key_hint_style = Style::default().fg(Color::Cyan);
                let hint = if self.ctrl_c_quit_hint {
                    vec![
                        Span::from(" "),
                        "Ctrl+C again".set_style(key_hint_style),
                        Span::from(" to quit"),
                    ]
                } else {
                    let newline_hint_key = if self.use_shift_enter_hint {
                        "Shift+⏎"
                    } else {
                        "Ctrl+J"
                    };
                    vec![
                        Span::from(" "),
                        "⏎".set_style(key_hint_style),
                        Span::from(" send   "),
                        newline_hint_key.set_style(key_hint_style),
                        Span::from(" newline   "),
                        "Ctrl+C".set_style(key_hint_style),
                        Span::from(" quit"),
                    ]
                };
                Line::from(hint)
                    .style(Style::default().dim())
                    .render_ref(bottom_line_rect, buf);
            }
        }
        Block::default()
            .border_style(Style::default().dim())
            .borders(Borders::LEFT)
            .border_type(BorderType::QuadrantOutside)
            .border_style(Style::default().fg(if self.has_focus {
                Color::Cyan
            } else {
                Color::Gray
            }))
            .render_ref(
                Rect::new(textarea_rect.x, textarea_rect.y, 1, textarea_rect.height),
                buf,
            );
        let mut textarea_rect = textarea_rect;
        textarea_rect.width = textarea_rect.width.saturating_sub(1);
        textarea_rect.x += 1;
        let mut state = self.textarea_state.borrow_mut();
        StatefulWidgetRef::render_ref(&(&self.textarea), textarea_rect, buf, &mut state);
        if self.textarea.text().is_empty() {
            let placeholder = if let Some(token_usage_info) = &self.token_usage_info {
                let token_usage = &token_usage_info.token_usage;
                let model_context_window = token_usage_info.model_context_window;
                match (token_usage.total_tokens, model_context_window) {
                    (total_tokens, Some(context_window)) => {
                        let percent_remaining: u8 = if context_window > 0 {
                            // Calculate the percentage of context left.
                            let percent =
                                100.0 - (total_tokens as f32 / context_window as f32 * 100.0);
                            percent.clamp(0.0, 100.0) as u8
                        } else {
                            // If we don't have a context window, we cannot compute the
                            // percentage.
                            100
                        };
                        // When https://github.com/openai/codex/issues/1257 is resolved,
                        // check if `percent_remaining < 25`, and if so, recommend
                        // /compact.
                        format!("{BASE_PLACEHOLDER_TEXT} — {percent_remaining}% context left")
                    }
                    (total_tokens, None) => {
                        format!("{BASE_PLACEHOLDER_TEXT} — {total_tokens} tokens used")
                    }
                }
            } else {
                BASE_PLACEHOLDER_TEXT.to_string()
            };
            Line::from(placeholder)
                .style(Style::default().dim())
                .render_ref(textarea_rect.inner(Margin::new(1, 0)), buf);
        }
    }
}

#[cfg(test)]
mod tests {

    use crate::bottom_pane::AppEventSender;
    use crate::bottom_pane::ChatComposer;
    use crate::bottom_pane::InputResult;
    use crate::bottom_pane::chat_composer::LARGE_PASTE_CHAR_THRESHOLD;
    use crate::bottom_pane::textarea::TextArea;

    #[test]
    fn test_current_at_token_basic_cases() {
        let test_cases = vec![
            // Valid @ tokens
            ("@hello", 3, Some("hello".to_string()), "Basic ASCII token"),
            (
                "@file.txt",
                4,
                Some("file.txt".to_string()),
                "ASCII with extension",
            ),
            (
                "hello @world test",
                8,
                Some("world".to_string()),
                "ASCII token in middle",
            ),
            (
                "@test123",
                5,
                Some("test123".to_string()),
                "ASCII with numbers",
            ),
            // Unicode examples
            ("@İstanbul", 3, Some("İstanbul".to_string()), "Turkish text"),
            (
                "@testЙЦУ.rs",
                8,
                Some("testЙЦУ.rs".to_string()),
                "Mixed ASCII and Cyrillic",
            ),
            ("@诶", 2, Some("诶".to_string()), "Chinese character"),
            ("@👍", 2, Some("👍".to_string()), "Emoji token"),
            // Invalid cases (should return None)
            ("hello", 2, None, "No @ symbol"),
            ("@", 1, None, "Only @ symbol"),
            ("@ hello", 2, None, "@ followed by space"),
            ("test @ world", 6, None, "@ with spaces around"),
        ];

        for (input, cursor_pos, expected, description) in test_cases {
            let mut textarea = TextArea::new();
            textarea.insert_str(input);
            textarea.set_cursor(cursor_pos);

            let result = ChatComposer::current_at_token(&textarea);
            assert_eq!(
                result, expected,
                "Failed for case: {description} - input: '{input}', cursor: {cursor_pos}"
            );
        }
    }

    #[test]
    fn test_current_at_token_cursor_positions() {
        let test_cases = vec![
            // Different cursor positions within a token
            ("@test", 0, Some("test".to_string()), "Cursor at @"),
            ("@test", 1, Some("test".to_string()), "Cursor after @"),
            ("@test", 5, Some("test".to_string()), "Cursor at end"),
            // Multiple tokens - cursor determines which token
            ("@file1 @file2", 0, Some("file1".to_string()), "First token"),
            (
                "@file1 @file2",
                8,
                Some("file2".to_string()),
                "Second token",
            ),
            // Edge cases
            ("@", 0, None, "Only @ symbol"),
            ("@a", 2, Some("a".to_string()), "Single character after @"),
            ("", 0, None, "Empty input"),
        ];

        for (input, cursor_pos, expected, description) in test_cases {
            let mut textarea = TextArea::new();
            textarea.insert_str(input);
            textarea.set_cursor(cursor_pos);

            let result = ChatComposer::current_at_token(&textarea);
            assert_eq!(
                result, expected,
                "Failed for cursor position case: {description} - input: '{input}', cursor: {cursor_pos}",
            );
        }
    }

    #[test]
    fn test_current_at_token_whitespace_boundaries() {
        let test_cases = vec![
            // Space boundaries
            (
                "aaa@aaa",
                4,
                None,
                "Connected @ token - no completion by design",
            ),
            (
                "aaa @aaa",
                5,
                Some("aaa".to_string()),
                "@ token after space",
            ),
            (
                "test @file.txt",
                7,
                Some("file.txt".to_string()),
                "@ token after space",
            ),
            // Full-width space boundaries
            (
                "test　@İstanbul",
                8,
                Some("İstanbul".to_string()),
                "@ token after full-width space",
            ),
            (
                "@ЙЦУ　@诶",
                10,
                Some("诶".to_string()),
                "Full-width space between Unicode tokens",
            ),
            // Tab and newline boundaries
            (
                "test\t@file",
                6,
                Some("file".to_string()),
                "@ token after tab",
            ),
        ];

        for (input, cursor_pos, expected, description) in test_cases {
            let mut textarea = TextArea::new();
            textarea.insert_str(input);
            textarea.set_cursor(cursor_pos);

            let result = ChatComposer::current_at_token(&textarea);
            assert_eq!(
                result, expected,
                "Failed for whitespace boundary case: {description} - input: '{input}', cursor: {cursor_pos}",
            );
        }
    }

    #[test]
    fn handle_paste_small_inserts_text() {
        use crossterm::event::KeyCode;
        use crossterm::event::KeyEvent;
        use crossterm::event::KeyModifiers;

        let (tx, _rx) = std::sync::mpsc::channel();
        let sender = AppEventSender::new(tx);
        let mut composer = ChatComposer::new(true, sender, false);

        let needs_redraw = composer.handle_paste("hello".to_string());
        assert!(needs_redraw);
        assert_eq!(composer.textarea.text(), "hello");
        assert!(composer.pending_pastes.is_empty());

        let (result, _) =
            composer.handle_key_event(KeyEvent::new(KeyCode::Enter, KeyModifiers::NONE));
        match result {
            InputResult::Submitted(text) => assert_eq!(text, "hello"),
            _ => panic!("expected Submitted"),
        }
    }

    #[test]
    fn handle_paste_large_uses_placeholder_and_replaces_on_submit() {
        use crossterm::event::KeyCode;
        use crossterm::event::KeyEvent;
        use crossterm::event::KeyModifiers;

        let (tx, _rx) = std::sync::mpsc::channel();
        let sender = AppEventSender::new(tx);
        let mut composer = ChatComposer::new(true, sender, false);

        let large = "x".repeat(LARGE_PASTE_CHAR_THRESHOLD + 10);
        let needs_redraw = composer.handle_paste(large.clone());
        assert!(needs_redraw);
        let placeholder = format!("[Pasted Content {} chars]", large.chars().count());
        assert_eq!(composer.textarea.text(), placeholder);
        assert_eq!(composer.pending_pastes.len(), 1);
        assert_eq!(composer.pending_pastes[0].0, placeholder);
        assert_eq!(composer.pending_pastes[0].1, large);

        let (result, _) =
            composer.handle_key_event(KeyEvent::new(KeyCode::Enter, KeyModifiers::NONE));
        match result {
            InputResult::Submitted(text) => assert_eq!(text, large),
            _ => panic!("expected Submitted"),
        }
        assert!(composer.pending_pastes.is_empty());
    }

    #[test]
    fn edit_clears_pending_paste() {
        use crossterm::event::KeyCode;
        use crossterm::event::KeyEvent;
        use crossterm::event::KeyModifiers;

        let large = "y".repeat(LARGE_PASTE_CHAR_THRESHOLD + 1);
        let (tx, _rx) = std::sync::mpsc::channel();
        let sender = AppEventSender::new(tx);
        let mut composer = ChatComposer::new(true, sender, false);

        composer.handle_paste(large);
        assert_eq!(composer.pending_pastes.len(), 1);

        // Any edit that removes the placeholder should clear pending_paste
        composer.handle_key_event(KeyEvent::new(KeyCode::Backspace, KeyModifiers::NONE));
        assert!(composer.pending_pastes.is_empty());
    }

    #[test]
    fn ui_snapshots() {
        use crossterm::event::KeyCode;
        use crossterm::event::KeyEvent;
        use crossterm::event::KeyModifiers;
        use insta::assert_snapshot;
        use ratatui::Terminal;
        use ratatui::backend::TestBackend;

        let (tx, _rx) = std::sync::mpsc::channel();
        let sender = AppEventSender::new(tx);
        let mut terminal = match Terminal::new(TestBackend::new(100, 10)) {
            Ok(t) => t,
            Err(e) => {
                // Avoid printing directly to stderr/stdout (clippy::print_stderr).
                // Log a warning instead and skip the snapshot test.
                tracing::warn!("Skipping ui_snapshots: failed to create terminal: {e}");
                return;
            }
        };

        let test_cases = vec![
            ("empty", None),
            ("small", Some("short".to_string())),
            ("large", Some("z".repeat(LARGE_PASTE_CHAR_THRESHOLD + 5))),
            ("multiple_pastes", None),
            ("backspace_after_pastes", None),
        ];

        for (name, input) in test_cases {
            // Create a fresh composer for each test case
            let mut composer = ChatComposer::new(true, sender.clone(), false);

            if let Some(text) = input {
                composer.handle_paste(text);
            } else if name == "multiple_pastes" {
                // First large paste
                composer.handle_paste("x".repeat(LARGE_PASTE_CHAR_THRESHOLD + 3));
                // Second large paste
                composer.handle_paste("y".repeat(LARGE_PASTE_CHAR_THRESHOLD + 7));
                // Small paste
                composer.handle_paste(" another short paste".to_string());
            } else if name == "backspace_after_pastes" {
                // Three large pastes
                composer.handle_paste("a".repeat(LARGE_PASTE_CHAR_THRESHOLD + 2));
                composer.handle_paste("b".repeat(LARGE_PASTE_CHAR_THRESHOLD + 4));
                composer.handle_paste("c".repeat(LARGE_PASTE_CHAR_THRESHOLD + 6));
                // Move cursor to end and press backspace
                composer.textarea.set_cursor(composer.textarea.text().len());
                composer.handle_key_event(KeyEvent::new(KeyCode::Backspace, KeyModifiers::NONE));
            }

            let draw_res = terminal.draw(|f| f.render_widget_ref(&composer, f.area()));
            assert!(draw_res.is_ok(), "Failed to draw {name} composer");

            assert_snapshot!(name, terminal.backend());
        }
    }

    #[test]
    fn esc_dismiss_slash_popup_reopen_on_token_change() {
        use crate::bottom_pane::chat_composer::ActivePopup;
        use crossterm::event::KeyCode;
        use crossterm::event::KeyEvent;
        use crossterm::event::KeyModifiers;

        let (tx, _rx) = std::sync::mpsc::channel();
        let sender = AppEventSender::new(tx);
        let mut composer = ChatComposer::new(true, sender, false);

        composer.handle_paste("/".to_string());
        assert!(matches!(composer.active_popup, ActivePopup::Command(_)));

        let _ = composer.handle_key_event(KeyEvent::new(KeyCode::Esc, KeyModifiers::NONE));
        assert!(matches!(composer.active_popup, ActivePopup::None));

        composer.handle_paste("c".to_string());
        assert!(matches!(composer.active_popup, ActivePopup::Command(_)));
    }

    #[test]
    fn esc_dismiss_then_delete_and_retype_slash_reopens_popup() {
        use crate::bottom_pane::chat_composer::ActivePopup;
        use crossterm::event::KeyCode;
        use crossterm::event::KeyEvent;
        use crossterm::event::KeyModifiers;

        let (tx, _rx) = std::sync::mpsc::channel();
        let sender = AppEventSender::new(tx);
        let mut composer = ChatComposer::new(true, sender, false);

        composer.handle_paste("/".to_string());
        assert!(matches!(composer.active_popup, ActivePopup::Command(_)));

        let _ = composer.handle_key_event(KeyEvent::new(KeyCode::Esc, KeyModifiers::NONE));
        assert!(matches!(composer.active_popup, ActivePopup::None));

        let _ = composer.handle_key_event(KeyEvent::new(KeyCode::Backspace, KeyModifiers::NONE));
        assert!(matches!(composer.active_popup, ActivePopup::None));

        composer.handle_paste("/".to_string());
        assert!(matches!(composer.active_popup, ActivePopup::Command(_)));
    }

    // removed tests tied to auto-opening selectors and composer-owned error messages

    #[test]
    fn slash_popup_filters_as_user_types() {
        use crate::bottom_pane::chat_composer::ActivePopup;
        use crate::slash_command::SlashCommand;
        use crossterm::event::KeyCode;
        use crossterm::event::KeyEvent;
        use crossterm::event::KeyModifiers;

        let (tx, _rx) = std::sync::mpsc::channel();
        let sender = AppEventSender::new(tx);
        let mut composer = ChatComposer::new(true, sender, false);

        // Open the slash popup.
        composer.handle_paste("/".to_string());
        assert!(matches!(composer.active_popup, ActivePopup::Command(_)));

        // Type 'mo' and ensure the top selection corresponds to /model.
        let _ = composer.handle_key_event(KeyEvent::new(KeyCode::Char('m'), KeyModifiers::NONE));
        let _ = composer.handle_key_event(KeyEvent::new(KeyCode::Char('o'), KeyModifiers::NONE));

        if let ActivePopup::Command(popup) = &composer.active_popup {
            let selected = popup.selected_command();
            assert_eq!(selected, Some(SlashCommand::Model).as_ref());
        } else {
            panic!("expected Command popup");
        }
    }

    #[test]
    fn enter_with_invalid_slash_token_shows_error_and_closes_popup() {
        use crate::app_event::AppEvent;
        use crate::bottom_pane::chat_composer::ActivePopup;
        use crossterm::event::KeyCode;
        use crossterm::event::KeyEvent;
        use crossterm::event::KeyModifiers;
        use std::sync::mpsc::TryRecvError;

        let (tx, rx) = std::sync::mpsc::channel();
        let sender = AppEventSender::new(tx);
        let mut composer = ChatComposer::new(true, sender, false);

        composer.handle_paste("/zzz".to_string());
        assert!(matches!(composer.active_popup, ActivePopup::Command(_)));

        let (result, _redraw) =
            composer.handle_key_event(KeyEvent::new(KeyCode::Enter, KeyModifiers::NONE));
        assert!(matches!(result, InputResult::None));

        // Popup should be closed.
        assert!(matches!(composer.active_popup, ActivePopup::None));

        // We should receive an InsertHistory with an error message.
        let mut saw_error = false;
        loop {
            match rx.try_recv() {
                Ok(AppEvent::InsertHistory(lines)) => {
                    let joined: String = lines
                        .iter()
                        .flat_map(|l| l.spans.iter().map(|s| s.content.as_ref()))
                        .collect::<Vec<_>>()
                        .join("");
                    if joined.to_lowercase().contains("invalid command") {
                        saw_error = true;
                        break;
                    }
                }
                Ok(_) => continue,
                Err(TryRecvError::Empty) => break,
                Err(TryRecvError::Disconnected) => break,
            }
        }
        assert!(saw_error, "expected an error InsertHistory entry");
    }

    #[test]
    fn enter_on_model_selector_selects_current_row() {
        use crate::app_event::AppEvent;
        use crossterm::event::KeyCode;
        use crossterm::event::KeyEvent;
        use crossterm::event::KeyModifiers;
        use std::sync::mpsc::TryRecvError;

        let (tx, rx) = std::sync::mpsc::channel();
        let sender = AppEventSender::new(tx);
        let mut composer = ChatComposer::new(true, sender, false);

        // Open the model selector directly with a few options and a current model.
        let options = vec![
            "codex-mini-latest".to_string(),
            "o3".to_string(),
            "gpt-4o".to_string(),
        ];
        composer.open_model_selector("o3", options);

        // Press Enter to select the currently highlighted row (should default to first visible).
        let _ = composer.handle_key_event(KeyEvent::new(KeyCode::Enter, KeyModifiers::NONE));

        // We should receive a SelectModel event.
        let mut saw_select = false;
        loop {
            match rx.try_recv() {
                Ok(AppEvent::SelectModel(_m)) => {
                    saw_select = true;
                    break;
                }
                Ok(_) => continue,
                Err(TryRecvError::Empty) => break,
                Err(TryRecvError::Disconnected) => break,
            }
        }
        assert!(
            saw_select,
            "Enter on model selector should emit SelectModel"
        );
    }

    #[test]
    fn model_selector_stays_open_on_up_down() {
        use crate::bottom_pane::chat_composer::ActivePopup;
        use crossterm::event::KeyCode;
        use crossterm::event::KeyEvent;
        use crossterm::event::KeyModifiers;

        let (tx, _rx) = std::sync::mpsc::channel();
        let sender = AppEventSender::new(tx);
        let mut composer = ChatComposer::new(true, sender, false);

        let options = vec![
            "codex-mini-latest".to_string(),
            "o3".to_string(),
            "gpt-4o".to_string(),
        ];
        composer.open_model_selector("o3", options);

        // Press Down; popup should remain visible
        let _ = composer.handle_key_event(KeyEvent::new(KeyCode::Down, KeyModifiers::NONE));
        assert!(matches!(composer.active_popup, ActivePopup::Selection(_)));

        // Press Up; popup should remain visible
        let _ = composer.handle_key_event(KeyEvent::new(KeyCode::Up, KeyModifiers::NONE));
        assert!(matches!(composer.active_popup, ActivePopup::Selection(_)));
    }

    #[test]
    fn model_selector_filters_with_free_text_typing() {
        use crate::app_event::AppEvent;
        use crate::bottom_pane::chat_composer::ActivePopup;
        use crossterm::event::KeyCode;
        use crossterm::event::KeyEvent;
        use crossterm::event::KeyModifiers;
        use std::sync::mpsc::TryRecvError;

        let (tx, rx) = std::sync::mpsc::channel();
        let sender = AppEventSender::new(tx);
        let mut composer = ChatComposer::new(true, sender, false);

        let options = vec![
            "codex-mini-latest".to_string(),
            "o3".to_string(),
            "gpt-4o".to_string(),
        ];
        composer.open_model_selector("o3", options);
        assert!(matches!(composer.active_popup, ActivePopup::Selection(_)));

        // Type a free‑form query (without leading /model) and ensure it filters.
        let _ = composer.handle_key_event(KeyEvent::new(KeyCode::Char('g'), KeyModifiers::NONE));
        let _ = composer.handle_key_event(KeyEvent::new(KeyCode::Char('p'), KeyModifiers::NONE));
        let _ = composer.handle_key_event(KeyEvent::new(KeyCode::Char('t'), KeyModifiers::NONE));

        // Press Enter to select the (filtered) current row.
        let _ = composer.handle_key_event(KeyEvent::new(KeyCode::Enter, KeyModifiers::NONE));

        // We should receive a SelectModel for the filtered option.
        let mut selected: Option<String> = None;
        loop {
            match rx.try_recv() {
                Ok(AppEvent::SelectModel(m)) => {
                    selected = Some(m);
                    break;
                }
                Ok(_) => continue,
                Err(TryRecvError::Empty) => break,
                Err(TryRecvError::Disconnected) => break,
            }
        }
        assert_eq!(selected.as_deref(), Some("gpt-4o"));
    }

    #[test]
    fn test_multiple_pastes_submission() {
        use crossterm::event::KeyCode;
        use crossterm::event::KeyEvent;
        use crossterm::event::KeyModifiers;

        let (tx, _rx) = std::sync::mpsc::channel();
        let sender = AppEventSender::new(tx);
        let mut composer = ChatComposer::new(true, sender, false);

        let test_cases = [
            ("x".repeat(LARGE_PASTE_CHAR_THRESHOLD + 3), true),
            (" and ".to_string(), false),
            ("y".repeat(LARGE_PASTE_CHAR_THRESHOLD + 7), true),
        ];

        let mut expected_text = String::new();
        let mut expected_pending_count = 0;

        let states: Vec<_> = test_cases
            .iter()
            .map(|(content, is_large)| {
                composer.handle_paste(content.clone());
                if *is_large {
                    let placeholder = format!("[Pasted Content {} chars]", content.chars().count());
                    expected_text.push_str(&placeholder);
                    expected_pending_count += 1;
                } else {
                    expected_text.push_str(content);
                }
                (expected_text.clone(), expected_pending_count)
            })
            .collect();

        assert_eq!(
            states,
            vec![
                (
                    format!("[Pasted Content {} chars]", test_cases[0].0.chars().count()),
                    1
                ),
                (
                    format!(
                        "[Pasted Content {} chars] and ",
                        test_cases[0].0.chars().count()
                    ),
                    1
                ),
                (
                    format!(
                        "[Pasted Content {} chars] and [Pasted Content {} chars]",
                        test_cases[0].0.chars().count(),
                        test_cases[2].0.chars().count()
                    ),
                    2
                ),
            ]
        );

        let (result, _) =
            composer.handle_key_event(KeyEvent::new(KeyCode::Enter, KeyModifiers::NONE));
        if let InputResult::Submitted(text) = result {
            assert_eq!(text, format!("{} and {}", test_cases[0].0, test_cases[2].0));
        } else {
            panic!("expected Submitted");
        }
    }

    // Note: slash command with args is usually handled via the selection popup.

    #[test]
    fn approvals_selection_full_yolo_emits_select_execution_mode() {
        use crate::app_event::AppEvent;
        use codex_core::protocol::AskForApproval;
        use codex_core::protocol::SandboxPolicy;
        use crossterm::event::KeyCode;
        use crossterm::event::KeyEvent;
        use crossterm::event::KeyModifiers;
        use std::sync::mpsc::TryRecvError;

        let (tx, rx) = std::sync::mpsc::channel();
        let sender = AppEventSender::new(tx);
        let mut composer = ChatComposer::new(true, sender, false);

        // Open the execution selector popup with a benign current mode.
        composer.open_execution_selector(
            AskForApproval::OnFailure,
            &SandboxPolicy::WorkspaceWrite {
                writable_roots: vec![],
                network_access: false,
                include_default_writable_roots: true,
            },
        );

        // Immediately move selection up once to wrap to the last item (Full yolo), then Enter.
        let _ = composer.handle_key_event(KeyEvent::new(KeyCode::Up, KeyModifiers::NONE));
        let _ = composer.handle_key_event(KeyEvent::new(KeyCode::Enter, KeyModifiers::NONE));

        // Expect a SelectExecutionMode with DangerFullAccess.
        let mut saw = false;
        loop {
            match rx.try_recv() {
                Ok(AppEvent::SelectExecutionMode { approval, sandbox }) => {
                    assert_eq!(approval, AskForApproval::Never);
                    assert!(matches!(sandbox, SandboxPolicy::DangerFullAccess));
                    saw = true;
                    break;
                }
                Ok(_) => continue,
                Err(TryRecvError::Empty) => break,
                Err(TryRecvError::Disconnected) => break,
            }
        }
        assert!(saw, "expected SelectExecutionMode for Full yolo");
    }

    #[test]
    fn test_placeholder_deletion() {
        use crossterm::event::KeyCode;
        use crossterm::event::KeyEvent;
        use crossterm::event::KeyModifiers;

        let (tx, _rx) = std::sync::mpsc::channel();
        let sender = AppEventSender::new(tx);
        let mut composer = ChatComposer::new(true, sender, false);

        let test_cases = [
            ("a".repeat(LARGE_PASTE_CHAR_THRESHOLD + 5), true),
            (" and ".to_string(), false),
            ("b".repeat(LARGE_PASTE_CHAR_THRESHOLD + 6), true),
        ];

        let mut current_pos = 0;
        let states: Vec<_> = test_cases
            .iter()
            .map(|(content, is_large)| {
                composer.handle_paste(content.clone());
                if *is_large {
                    let placeholder = format!("[Pasted Content {} chars]", content.chars().count());
                    current_pos += placeholder.len();
                } else {
                    current_pos += content.len();
                }
                (
                    composer.textarea.text().to_string(),
                    composer.pending_pastes.len(),
                    current_pos,
                )
            })
            .collect();

        let mut deletion_states = vec![];

<<<<<<< HEAD
        composer
            .textarea
            .move_cursor(tui_textarea::CursorMove::Jump(0, states[0].2 as u16));
=======
        // First deletion
        composer.textarea.set_cursor(states[0].2);
>>>>>>> dc15a5cf
        composer.handle_key_event(KeyEvent::new(KeyCode::Backspace, KeyModifiers::NONE));
        deletion_states.push((
            composer.textarea.text().to_string(),
            composer.pending_pastes.len(),
        ));

<<<<<<< HEAD
        composer
            .textarea
            .move_cursor(tui_textarea::CursorMove::Jump(
                0,
                composer.textarea.lines().join("\n").len() as u16,
            ));
=======
        // Second deletion
        composer.textarea.set_cursor(composer.textarea.text().len());
>>>>>>> dc15a5cf
        composer.handle_key_event(KeyEvent::new(KeyCode::Backspace, KeyModifiers::NONE));
        deletion_states.push((
            composer.textarea.text().to_string(),
            composer.pending_pastes.len(),
        ));

        assert_eq!(
            deletion_states,
            vec![
                (" and [Pasted Content 1006 chars]".to_string(), 1),
                (" and ".to_string(), 0),
            ]
        );
    }

    #[test]
    fn test_partial_placeholder_deletion() {
        use crossterm::event::KeyCode;
        use crossterm::event::KeyEvent;
        use crossterm::event::KeyModifiers;

        let (tx, _rx) = std::sync::mpsc::channel();
        let sender = AppEventSender::new(tx);
        let mut composer = ChatComposer::new(true, sender, false);

        let test_cases = [
            5, // Delete from middle - should clear tracking
            0, // Delete from end - should clear tracking
        ];

        let paste = "x".repeat(LARGE_PASTE_CHAR_THRESHOLD + 4);
        let placeholder = format!("[Pasted Content {} chars]", paste.chars().count());

        let states: Vec<_> = test_cases
            .into_iter()
            .map(|pos_from_end| {
                composer.handle_paste(paste.clone());
                composer
                    .textarea
                    .set_cursor((placeholder.len() - pos_from_end) as usize);
                composer.handle_key_event(KeyEvent::new(KeyCode::Backspace, KeyModifiers::NONE));
                let result = (
                    composer.textarea.text().contains(&placeholder),
                    composer.pending_pastes.len(),
                );
                composer.textarea.set_text("");
                result
            })
            .collect();

        assert_eq!(
            states,
            vec![
                (false, 0), // After deleting from middle
                (false, 0), // After deleting from end
            ]
        );
    }

    // removed test tied to composer opening approvals selector

    #[test]
    fn enter_on_approvals_selector_selects_current_row() {
        use crate::app_event::AppEvent;
        use codex_core::protocol::AskForApproval;
        use codex_core::protocol::SandboxPolicy;
        use crossterm::event::KeyCode;
        use crossterm::event::KeyEvent;
        use crossterm::event::KeyModifiers;
        use std::sync::mpsc::TryRecvError;

        let (tx, rx) = std::sync::mpsc::channel();
        let sender = AppEventSender::new(tx);
        let mut composer = ChatComposer::new(true, sender, false);

        // Open the execution selector directly (current: Read only)
        composer.open_execution_selector(AskForApproval::Never, &SandboxPolicy::ReadOnly);

        // Press Enter to select the currently highlighted row (first visible)
        let _ = composer.handle_key_event(KeyEvent::new(KeyCode::Enter, KeyModifiers::NONE));

        // We should receive a SelectExecutionMode event.
        let mut saw_select = false;
        loop {
            match rx.try_recv() {
                Ok(AppEvent::SelectExecutionMode { .. }) => {
                    saw_select = true;
                    break;
                }
                Ok(_) => continue,
                Err(TryRecvError::Empty) => break,
                Err(TryRecvError::Disconnected) => break,
            }
        }
        assert!(
            saw_select,
            "Enter on approvals selector should emit SelectApprovalPolicy"
        );
    }
}<|MERGE_RESOLUTION|>--- conflicted
+++ resolved
@@ -29,14 +29,11 @@
 
 use crate::app_event::AppEvent;
 use crate::app_event_sender::AppEventSender;
-<<<<<<< HEAD
+use crate::bottom_pane::textarea::TextArea;
+use crate::bottom_pane::textarea::TextAreaState;
 use crate::slash_command::ParsedSlash;
 use crate::slash_command::SlashCommand;
 use crate::slash_command::parse_slash_line;
-=======
-use crate::bottom_pane::textarea::TextArea;
-use crate::bottom_pane::textarea::TextAreaState;
->>>>>>> dc15a5cf
 use codex_file_search::FileMatch;
 use std::cell::RefCell;
 
@@ -86,15 +83,10 @@
     file: Option<String>,
 }
 
-<<<<<<< HEAD
-impl ChatComposer<'_> {
+impl ChatComposer {
     #[inline]
     fn first_line(&self) -> &str {
-        self.textarea
-            .lines()
-            .first()
-            .map(|s| s.as_str())
-            .unwrap_or("")
+        self.textarea.text().lines().next().unwrap_or("")
     }
 
     #[inline]
@@ -106,56 +98,6 @@
             self.sync_file_search_popup();
         }
     }
-
-    #[inline]
-    fn compute_textarea_and_popup_rect(&self, area: Rect, desired_popup: u16) -> (Rect, Rect) {
-        let text_lines = self.textarea.lines().len().max(1) as u16;
-        let popup_height = desired_popup.min(area.height.saturating_sub(text_lines));
-        let textarea_rect = Rect {
-            x: area.x,
-            y: area.y,
-            width: area.width,
-            height: area.height.saturating_sub(popup_height),
-        };
-        let popup_rect = Rect {
-            x: area.x,
-            y: area.y + textarea_rect.height,
-            width: area.width,
-            height: popup_height,
-        };
-        (textarea_rect, popup_rect)
-    }
-
-    /// Convert a cursor column (in chars) to a byte offset within `line`.
-    #[inline]
-    fn cursor_byte_offset_for_col(line: &str, col_chars: usize) -> usize {
-        line.chars().take(col_chars).map(|c| c.len_utf8()).sum()
-    }
-
-    /// Determine token boundaries around a cursor position expressed as a byte offset.
-    /// A token is delimited by any Unicode whitespace on either side.
-    #[inline]
-    fn token_bounds(line: &str, cursor_byte_offset: usize) -> Option<(usize, usize)> {
-        let (before_cursor, after_cursor) = line.split_at(cursor_byte_offset.min(line.len()));
-
-        let start_idx = before_cursor
-            .char_indices()
-            .rfind(|(_, c)| c.is_whitespace())
-            .map(|(idx, c)| idx + c.len_utf8())
-            .unwrap_or(0);
-
-        let end_rel_idx = after_cursor
-            .char_indices()
-            .find(|(_, c)| c.is_whitespace())
-            .map(|(idx, _)| idx)
-            .unwrap_or(after_cursor.len());
-        let end_idx = cursor_byte_offset + end_rel_idx;
-
-        (start_idx < end_idx).then_some((start_idx, end_idx))
-    }
-=======
-impl ChatComposer {
->>>>>>> dc15a5cf
     pub fn new(
         has_input_focus: bool,
         app_event_tx: AppEventSender,
@@ -196,6 +138,7 @@
         let popup_height = match &self.active_popup {
             ActivePopup::Command(popup) => popup.calculate_required_height(),
             ActivePopup::File(popup) => popup.calculate_required_height(),
+            ActivePopup::Selection(popup) => popup.calculate_required_height(),
             ActivePopup::None => 1,
         };
         let [textarea_rect, _] =
@@ -387,8 +330,9 @@
                 popup.move_down();
                 (InputResult::None, true)
             }
-<<<<<<< HEAD
-            Input { key: Key::Esc, .. } => {
+            KeyEvent {
+                code: KeyCode::Esc, ..
+            } => {
                 // Remember the dismissed token to avoid immediate reopen until input changes.
                 let token = match parse_slash_line(&first_line_owned) {
                     ParsedSlash::Command { cmd, .. } => Some(cmd.command().to_string()),
@@ -401,18 +345,12 @@
                 self.active_popup = ActivePopup::None;
                 (InputResult::None, true)
             }
-            Input { key: Key::Tab, .. } => {
-                if let Some(cmd) = popup.selected_command() {
-                    let starts_with_cmd = first_line_owned
-=======
             KeyEvent {
                 code: KeyCode::Tab, ..
             } => {
                 if let Some(cmd) = popup.selected_command() {
                     let first_line = self.textarea.text().lines().next().unwrap_or("");
-
                     let starts_with_cmd = first_line
->>>>>>> dc15a5cf
                         .trim_start()
                         .starts_with(&format!("/{}", cmd.command()));
 
@@ -445,17 +383,9 @@
                         cmd: *cmd,
                         args: args_opt,
                     });
-
-<<<<<<< HEAD
-                    // Clear textarea so no residual text remains
-                    self.textarea.select_all();
-                    self.textarea.cut();
-=======
                     // Clear textarea so no residual text remains.
                     self.textarea.set_text("");
-
                     // Hide popup since the command has been dispatched.
->>>>>>> dc15a5cf
                     self.active_popup = ActivePopup::None;
                     return (InputResult::None, true);
                 }
@@ -549,27 +479,35 @@
             unreachable!();
         };
 
-        match key_event.into() {
-            Input { key: Key::Up, .. } => {
+        match key_event {
+            KeyEvent {
+                code: KeyCode::Up, ..
+            } => {
                 popup.move_up();
                 (InputResult::None, true)
             }
-            Input { key: Key::Down, .. } => {
+            KeyEvent {
+                code: KeyCode::Down,
+                ..
+            } => {
                 popup.move_down();
                 (InputResult::None, true)
             }
-            Input { key: Key::Esc, .. } => {
+            KeyEvent {
+                code: KeyCode::Esc, ..
+            } => {
                 // Hide selection popup; keep composer content unchanged.
                 self.active_popup = ActivePopup::None;
                 (InputResult::None, true)
             }
-            Input {
-                key: Key::Enter,
-                ctrl: false,
-                alt: false,
-                shift: false,
-            }
-            | Input { key: Key::Tab, .. } => {
+            KeyEvent {
+                code: KeyCode::Enter,
+                modifiers: KeyModifiers::NONE,
+                ..
+            }
+            | KeyEvent {
+                code: KeyCode::Tab, ..
+            } => {
                 if let Some(value) = popup.selected_value() {
                     match value {
                         SelectionValue::Model(m) => {
@@ -580,8 +518,7 @@
                             .send(AppEvent::SelectExecutionMode { approval, sandbox }),
                     }
                     // Clear composer input and close the popup.
-                    self.textarea.select_all();
-                    self.textarea.cut();
+                    self.textarea.set_text("");
                     self.pending_pastes.clear();
                     self.active_popup = ActivePopup::None;
                     return (InputResult::None, true);
@@ -596,8 +533,7 @@
                                     cmd: SlashCommand::Model,
                                     args: Some(args),
                                 });
-                                self.textarea.select_all();
-                                self.textarea.cut();
+                                self.textarea.set_text("");
                                 self.pending_pastes.clear();
                                 self.active_popup = ActivePopup::None;
                                 return (InputResult::None, true);
@@ -607,8 +543,7 @@
                                 {
                                     self.app_event_tx
                                         .send(AppEvent::SelectExecutionMode { approval, sandbox });
-                                    self.textarea.select_all();
-                                    self.textarea.cut();
+                                    self.textarea.set_text("");
                                     self.pending_pastes.clear();
                                     self.active_popup = ActivePopup::None;
                                     return (InputResult::None, true);
@@ -636,14 +571,6 @@
     /// - A token is delimited by ASCII whitespace (space, tab, newline).
     /// - If the token under the cursor starts with `@` and contains at least
     ///   one additional character, that token (without `@`) is returned.
-<<<<<<< HEAD
-    fn current_at_token(textarea: &tui_textarea::TextArea) -> Option<String> {
-        let (row, col) = textarea.cursor();
-        let line = textarea.lines().get(row)?.as_str();
-        let cursor_byte_offset = Self::cursor_byte_offset_for_col(line, col);
-        let (start_idx, end_idx) = Self::token_bounds(line, cursor_byte_offset)?;
-        let token = &line[start_idx..end_idx];
-=======
     fn current_at_token(textarea: &TextArea) -> Option<String> {
         let cursor_offset = textarea.cursor();
         let text = textarea.text();
@@ -693,7 +620,6 @@
         } else {
             None
         };
->>>>>>> dc15a5cf
 
         // Right candidate: token immediately after any whitespace from the cursor.
         let ws_len_right: usize = after_cursor
@@ -736,28 +662,6 @@
     /// where the cursor is within the token and regardless of how many
     /// `@tokens` exist in the line.
     fn insert_selected_path(&mut self, path: &str) {
-<<<<<<< HEAD
-        let (row, col) = self.textarea.cursor();
-        let mut lines: Vec<String> = self.textarea.lines().to_vec();
-
-        if let Some(line) = lines.get_mut(row) {
-            let cursor_byte_offset = Self::cursor_byte_offset_for_col(line, col);
-            if let Some((start_idx, end_idx)) = Self::token_bounds(line, cursor_byte_offset) {
-                let mut new_line =
-                    String::with_capacity(line.len() - (end_idx - start_idx) + path.len() + 1);
-                new_line.push_str(&line[..start_idx]);
-                new_line.push_str(path);
-                new_line.push(' ');
-                new_line.push_str(&line[end_idx..]);
-                *line = new_line;
-
-                let new_text = lines.join("\n");
-                self.textarea.select_all();
-                self.textarea.cut();
-                let _ = self.textarea.insert_str(new_text);
-            }
-        }
-=======
         let cursor_offset = self.textarea.cursor();
         let text = self.textarea.text();
 
@@ -787,7 +691,6 @@
         new_text.push_str(&text[end_idx..]);
 
         self.textarea.set_text(&new_text);
->>>>>>> dc15a5cf
     }
 
     /// Handle key event when no popup is visible.
@@ -902,16 +805,12 @@
     /// textarea. This must be called after every modification that can change
     /// the text so the popup is shown/updated/hidden as appropriate.
     fn sync_command_popup(&mut self) {
-<<<<<<< HEAD
-        let first_line = self.first_line().to_string();
-=======
         let first_line = self.textarea.text().lines().next().unwrap_or("");
->>>>>>> dc15a5cf
         let input_starts_with_slash = first_line.starts_with('/');
         if !input_starts_with_slash {
             self.dismissed.slash = None;
         }
-        let current_cmd_token: Option<String> = match parse_slash_line(&first_line) {
+        let current_cmd_token: Option<String> = match parse_slash_line(first_line) {
             ParsedSlash::Command { cmd, .. } => Some(cmd.command().to_string()),
             ParsedSlash::Incomplete { token } => Some(token.to_string()),
             ParsedSlash::None => None,
@@ -920,7 +819,7 @@
         match &mut self.active_popup {
             ActivePopup::Command(popup) => {
                 if input_starts_with_slash {
-                    popup.on_composer_text_change(first_line.clone());
+                    popup.on_composer_text_change(first_line.to_string());
                 } else {
                     self.active_popup = ActivePopup::None;
                     self.dismissed.slash = None;
@@ -939,7 +838,7 @@
                         return;
                     }
                     let mut command_popup = CommandPopup::new();
-                    command_popup.on_composer_text_change(first_line);
+                    command_popup.on_composer_text_change(first_line.to_string());
                     self.active_popup = ActivePopup::Command(command_popup);
                 }
             }
@@ -1011,26 +910,8 @@
         }
     }
 
-<<<<<<< HEAD
-    // removed duplicate slash parsing helpers; use parse_slash_line directly
-
-    fn update_border(&mut self, has_focus: bool) {
-        let border_style = if has_focus {
-            Style::default().fg(Color::Cyan)
-        } else {
-            Style::default().dim()
-        };
-
-        self.textarea.set_block(
-            ratatui::widgets::Block::default()
-                .borders(Borders::LEFT)
-                .border_type(BorderType::QuadrantOutside)
-                .border_style(border_style),
-        );
-=======
     fn set_has_focus(&mut self, has_focus: bool) {
         self.has_focus = has_focus;
->>>>>>> dc15a5cf
     }
 }
 
@@ -1039,38 +920,20 @@
         let popup_height = match &self.active_popup {
             ActivePopup::Command(popup) => popup.calculate_required_height(),
             ActivePopup::File(popup) => popup.calculate_required_height(),
+            ActivePopup::Selection(popup) => popup.calculate_required_height(),
             ActivePopup::None => 1,
         };
         let [textarea_rect, popup_rect] =
             Layout::vertical([Constraint::Min(0), Constraint::Max(popup_height)]).areas(area);
         match &self.active_popup {
             ActivePopup::Command(popup) => {
-<<<<<<< HEAD
-                let desired_popup = popup.calculate_required_height();
-                let (textarea_rect, popup_rect) =
-                    self.compute_textarea_and_popup_rect(area, desired_popup);
-                popup.render(popup_rect, buf);
-                self.textarea.render(textarea_rect, buf);
-            }
-            ActivePopup::File(popup) => {
-                let desired_popup = popup.calculate_required_height();
-                let (textarea_rect, popup_rect) =
-                    self.compute_textarea_and_popup_rect(area, desired_popup);
-                popup.render(popup_rect, buf);
-                self.textarea.render(textarea_rect, buf);
-            }
-            ActivePopup::Selection(popup) => {
-                let desired_popup = popup.calculate_required_height();
-                let (textarea_rect, popup_rect) =
-                    self.compute_textarea_and_popup_rect(area, desired_popup);
-                popup.render(popup_rect, buf);
-                self.textarea.render(textarea_rect, buf);
-=======
                 popup.render_ref(popup_rect, buf);
             }
             ActivePopup::File(popup) => {
                 popup.render_ref(popup_rect, buf);
->>>>>>> dc15a5cf
+            }
+            ActivePopup::Selection(popup) => {
+                popup.render_ref(popup_rect, buf);
             }
             ActivePopup::None => {
                 let bottom_line_rect = popup_rect;
@@ -1825,31 +1688,16 @@
 
         let mut deletion_states = vec![];
 
-<<<<<<< HEAD
-        composer
-            .textarea
-            .move_cursor(tui_textarea::CursorMove::Jump(0, states[0].2 as u16));
-=======
         // First deletion
         composer.textarea.set_cursor(states[0].2);
->>>>>>> dc15a5cf
         composer.handle_key_event(KeyEvent::new(KeyCode::Backspace, KeyModifiers::NONE));
         deletion_states.push((
             composer.textarea.text().to_string(),
             composer.pending_pastes.len(),
         ));
 
-<<<<<<< HEAD
-        composer
-            .textarea
-            .move_cursor(tui_textarea::CursorMove::Jump(
-                0,
-                composer.textarea.lines().join("\n").len() as u16,
-            ));
-=======
         // Second deletion
         composer.textarea.set_cursor(composer.textarea.text().len());
->>>>>>> dc15a5cf
         composer.handle_key_event(KeyEvent::new(KeyCode::Backspace, KeyModifiers::NONE));
         deletion_states.push((
             composer.textarea.text().to_string(),
