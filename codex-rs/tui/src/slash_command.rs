--- conflicted
+++ resolved
@@ -23,15 +23,9 @@
     pub fn description(self) -> &'static str {
         match self {
             SlashCommand::New => "Start a new chat.",
-<<<<<<< HEAD
             SlashCommand::Compact => {
                 "Summarize and compact the current conversation to free up context."
             }
-            SlashCommand::ToggleMouseMode => {
-                "Toggle mouse mode (enable for scrolling, disable for text selection)"
-            }
-=======
->>>>>>> 5626a470
             SlashCommand::Quit => "Exit the application.",
             SlashCommand::Diff => {
                 "Show git diff of the working directory (including untracked files)"
