--- conflicted
+++ resolved
@@ -683,17 +683,16 @@
         self.app_event_tx.send(AppEvent::RequestRedraw);
     }
 
-<<<<<<< HEAD
     pub(crate) fn show_session_resume_popup(&mut self) {
         self.bottom_pane
             .show_session_resume_popup(&self.config, self.app_event_tx.clone());
-=======
+    }
+
     pub(crate) fn add_diff_in_progress(&mut self) {
         self.bottom_pane.set_task_running(true);
         self.bottom_pane
             .update_status_text("computing diff".to_string());
         self.request_redraw();
->>>>>>> d3078b9a
     }
 
     pub(crate) fn add_diff_output(&mut self, diff_output: String) {
