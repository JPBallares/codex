--- conflicted
+++ resolved
@@ -461,7 +461,6 @@
         self.bottom_pane.push_mount_remove_interactive();
         self.request_redraw();
     }
-<<<<<<< HEAD
     /// Prompt the user with a config diff and ask to apply or ignore.
     pub fn push_config_reload(&mut self, diff: String) {
         self.bottom_pane.push_config_reload(diff);
@@ -477,7 +476,7 @@
             composer_max_rows: config.tui.composer_max_rows,
         });
     }
-=======
+
     /// Launch interactive shell-command dialog.
     pub fn push_shell_command_interactive(&mut self) {
         self.bottom_pane.push_shell_command_interactive();
@@ -511,7 +510,6 @@
     pub fn handle_shell_command_result(&mut self, call_id: String, stdout: String, stderr: String, exit_code: i32) {
         self.conversation_history.record_completed_exec_command(call_id, stdout, stderr, exit_code);
     }
->>>>>>> da1df276
 
     fn request_redraw(&mut self) {
         self.app_event_tx.send(AppEvent::Redraw);
