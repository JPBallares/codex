import type { ParseEntry, ControlOperator } from "shell-quote";

import {
  identify_files_added,
  identify_files_needed,
} from "./utils/agent/apply-patch";
import { loadConfig } from "./utils/config";
import * as path from "path";
import { parse } from "shell-quote";

export type SafetyAssessment = {
  /**
   * If set, this approval is for an apply_patch call and these are the
   * arguments.
   */
  applyPatch?: ApplyPatchCommand;
} & (
  | {
      type: "auto-approve";
      /**
       * This must be true if the command is not on the "known safe" list, but
       * was auto-approved due to `full-auto` mode.
       */
      runInSandbox: boolean;
      reason: string;
      group: string;
    }
  | {
      type: "ask-user";
    }
  /**
   * Reserved for a case where we are certain the command is unsafe and should
   * not be presented as an option to the user.
   */
  | {
      type: "reject";
      reason: string;
    }
);

// TODO: This should also contain the paths that will be affected.
export type ApplyPatchCommand = {
  patch: string;
};

export type ApprovalPolicy =
  /**
   * Under this policy, only "known safe" commands as defined by
   * `isSafeCommand()` that only read files will be auto-approved.
   */
  | "suggest"

  /**
   * In addition to commands that are auto-approved according to the rules for
   * "suggest", commands that write files within the user's approved list of
   * writable paths will also be auto-approved.
   */
  | "auto-edit"

  /**
   * All commands are auto-approved, but are expected to be run in a sandbox
   * where network access is disabled and writes are limited to a specific set
   * of paths.
   */
  | "full-auto";

/**
 * Tries to assess whether a command is safe to run, though may defer to the
 * user for approval.
 *
 * Note `env` must be the same `env` that will be used to spawn the process.
 */
export function canAutoApprove(
  command: ReadonlyArray<string>,
  policy: ApprovalPolicy,
  writableRoots: ReadonlyArray<string>,
  env: NodeJS.ProcessEnv = process.env,
): SafetyAssessment {
  if (command[0] === "apply_patch") {
    return command.length === 2 && typeof command[1] === "string"
      ? canAutoApproveApplyPatch(command[1], writableRoots, policy)
      : {
          type: "reject",
          reason: "Invalid apply_patch command",
        };
  }

  const isSafe = isSafeCommand(command);
  if (isSafe != null) {
    const { reason, group } = isSafe;
    return {
      type: "auto-approve",
      reason,
      group,
      runInSandbox: false,
    };
  }

  if (
    command[0] === "bash" &&
    command[1] === "-lc" &&
    typeof command[2] === "string" &&
    command.length === 3
  ) {
    const applyPatchArg = tryParseApplyPatch(command[2]);
    if (applyPatchArg != null) {
      return canAutoApproveApplyPatch(applyPatchArg, writableRoots, policy);
    }

    let bashCmd;
    try {
      bashCmd = parse(command[2], env);
    } catch (e) {
      // In practice, there seem to be syntactically valid shell commands that
      // shell-quote cannot parse, so we should not reject, but ask the user.
      switch (policy) {
        case "full-auto":
          // In full-auto, we still run the command automatically, but must
          // restrict it to the sandbox.
          return {
            type: "auto-approve",
            reason: "Full auto mode",
            group: "Running commands",
            runInSandbox: true,
<<<<<<< HEAD
          };
        case "suggest":
        case "auto-edit":
          // In all other modes, since we cannot reason about the command, we
          // should ask the user.
          return {
            type: "ask-user",
          };
=======
          };
        case "suggest":
        case "auto-edit":
          // In all other modes, since we cannot reason about the command, we
          // should ask the user.
          return {
            type: "ask-user",
          };
>>>>>>> 66ae9fd2
      }
    }

    // bashCmd could be a mix of strings and operators, e.g.:
    //   "ls || (true && pwd)" => [ 'ls', { op: '||' }, '(', 'true', { op: '&&' }, 'pwd', ')' ]
    // We try to ensure that *every* command segment is deemed safe and that
    // all operators belong to an allow‑list. If so, the entire expression is
    // considered auto‑approvable.

    const shellSafe = isEntireShellExpressionSafe(bashCmd);
    if (shellSafe != null) {
      const { reason, group } = shellSafe;
      return {
        type: "auto-approve",
        reason,
        group,
        runInSandbox: false,
      };
    }
  }

  return policy === "full-auto"
    ? {
        type: "auto-approve",
        reason: "Full auto mode",
        group: "Running commands",
        runInSandbox: true,
      }
    : { type: "ask-user" };
}

function canAutoApproveApplyPatch(
  applyPatchArg: string,
  writableRoots: ReadonlyArray<string>,
  policy: ApprovalPolicy,
): SafetyAssessment {
  switch (policy) {
    case "full-auto":
      // Continue to see if this can be auto-approved.
      break;
    case "suggest":
      return {
        type: "ask-user",
        applyPatch: { patch: applyPatchArg },
      };
    case "auto-edit":
      // Continue to see if this can be auto-approved.
      break;
  }

  if (isWritePatchConstrainedToWritablePaths(applyPatchArg, writableRoots)) {
    return {
      type: "auto-approve",
      reason: "apply_patch command is constrained to writable paths",
      group: "Editing",
      runInSandbox: false,
      applyPatch: { patch: applyPatchArg },
    };
  }

  return policy === "full-auto"
    ? {
        type: "auto-approve",
        reason: "Full auto mode",
        group: "Editing",
        runInSandbox: true,
        applyPatch: { patch: applyPatchArg },
      }
    : {
        type: "ask-user",
        applyPatch: { patch: applyPatchArg },
      };
}

/**
 * All items in `writablePaths` must be absolute paths.
 */
function isWritePatchConstrainedToWritablePaths(
  applyPatchArg: string,
  writableRoots: ReadonlyArray<string>,
): boolean {
  // `identify_files_needed()` returns a list of files that will be modified or
  // deleted by the patch, so all of them should already exist on disk. These
  // candidate paths could be further canonicalized via fs.realpath(), though
  // that does seem necessary and may even cause false negatives (assuming we
  // allow writes in other directories that are symlinked from a writable path)
  //
  // By comparison, `identify_files_added()` returns a list of files that will
  // be added by the patch, so they should NOT exist on disk yet and therefore
  // using one with fs.realpath() should return an error.
  return (
    allPathsConstrainedTowritablePaths(
      identify_files_needed(applyPatchArg),
      writableRoots,
    ) &&
    allPathsConstrainedTowritablePaths(
      identify_files_added(applyPatchArg),
      writableRoots,
    )
  );
}

function allPathsConstrainedTowritablePaths(
  candidatePaths: ReadonlyArray<string>,
  writableRoots: ReadonlyArray<string>,
): boolean {
  return candidatePaths.every((candidatePath) =>
    isPathConstrainedTowritablePaths(candidatePath, writableRoots),
  );
}

/** If candidatePath is relative, it will be resolved against cwd. */
function isPathConstrainedTowritablePaths(
  candidatePath: string,
  writableRoots: ReadonlyArray<string>,
): boolean {
  const candidateAbsolutePath = path.resolve(candidatePath);
  return writableRoots.some((writablePath) =>
    pathContains(writablePath, candidateAbsolutePath),
  );
}

/** Both `parent` and `child` must be absolute paths. */
function pathContains(parent: string, child: string): boolean {
  const relative = path.relative(parent, child);
  return (
    // relative path doesn't go outside parent
    !!relative && !relative.startsWith("..") && !path.isAbsolute(relative)
  );
}

/**
 * `bashArg` might be something like "apply_patch << 'EOF' *** Begin...".
 * If this function returns a string, then it is the content the arg to
 * apply_patch with the heredoc removed.
 */
function tryParseApplyPatch(bashArg: string): string | null {
  const prefix = "apply_patch";
  if (!bashArg.startsWith(prefix)) {
    return null;
  }

  const heredoc = bashArg.slice(prefix.length);
  const heredocMatch = heredoc.match(
    /^\s*<<\s*['"]?(\w+)['"]?\n([\s\S]*?)\n\1/,
  );
  if (heredocMatch != null && typeof heredocMatch[2] === "string") {
    return heredocMatch[2].trim();
  } else {
    return heredoc.trim();
  }
}

export type SafeCommandReason = {
  reason: string;
  group: string;
};

/**
 * If this is a "known safe" command, returns the (reason, group); otherwise,
 * returns null.
 */
export function isSafeCommand(
  command: ReadonlyArray<string>,
): SafeCommandReason | null {
  const [cmd0, cmd1, cmd2, cmd3] = command;

  const config = loadConfig();
  if (config.safeCommands && Array.isArray(config.safeCommands)) {
    for (const safe of config.safeCommands) {
      // safe: "npm test" → ["npm", "test"]
      const safeArr = typeof safe === "string" ? safe.trim().split(/\s+/) : [];
      if (
        safeArr.length > 0 &&
        safeArr.length <= command.length &&
        safeArr.every((v, i) => v === command[i])
      ) {
        return {
          reason: "User-defined safe command",
          group: "User config",
        };
      }
    }
  }

  switch (cmd0) {
    case "cd":
      return {
        reason: "Change directory",
        group: "Navigating",
      };
    case "ls":
      return {
        reason: "List directory",
        group: "Searching",
      };
    case "pwd":
      return {
        reason: "Print working directory",
        group: "Navigating",
      };
    case "true":
      return {
        reason: "No‑op (true)",
        group: "Utility",
      };
    case "echo":
      return { reason: "Echo string", group: "Printing" };
    case "cat":
      return {
        reason: "View file contents",
        group: "Reading files",
      };
    case "rg":
      return {
        reason: "Ripgrep search",
        group: "Searching",
      };
    case "find":
      return {
        reason: "Find files or directories",
        group: "Searching",
      };
    case "grep":
      return {
        reason: "Text search (grep)",
        group: "Searching",
      };
    case "head":
      return {
        reason: "Show file head",
        group: "Reading files",
      };
    case "tail":
      return {
        reason: "Show file tail",
        group: "Reading files",
      };
    case "wc":
      return {
        reason: "Word count",
        group: "Reading files",
      };
    case "which":
      return {
        reason: "Locate command",
        group: "Searching",
      };
    case "git":
      switch (cmd1) {
        case "status":
          return {
            reason: "Git status",
            group: "Versioning",
          };
        case "branch":
          return {
            reason: "List Git branches",
            group: "Versioning",
          };
        case "log":
          return {
            reason: "Git log",
            group: "Using git",
          };
        case "diff":
          return {
            reason: "Git diff",
            group: "Using git",
          };
        case "show":
          return {
            reason: "Git show",
            group: "Using git",
          };
        default:
          return null;
      }
    case "cargo":
      if (cmd1 === "check") {
        return {
          reason: "Cargo check",
          group: "Running command",
        };
      }
      break;
    case "sed":
      if (
        cmd1 === "-n" &&
        isValidSedNArg(cmd2) &&
        typeof cmd3 === "string" &&
        command.length === 4
      ) {
        return {
          reason: "Sed print subset",
          group: "Reading files",
        };
      }
      break;
    default:
      return null;
  }

  return null;
}

function isValidSedNArg(arg: string | undefined): boolean {
  return arg != null && /^(\d+,)?\d+p$/.test(arg);
}

// ---------------- Helper utilities for complex shell expressions -----------------

// A conservative allow‑list of bash operators that do not, on their own, cause
// side effects. Redirections (>, >>, <, etc.) and command substitution `$()`
// are intentionally excluded. Parentheses used for grouping are treated as
// strings by `shell‑quote`, so we do not add them here. Reference:
// https://github.com/substack/node-shell-quote#parsecmd-opts
const SAFE_SHELL_OPERATORS: ReadonlySet<string> = new Set([
  "&&", // logical AND
  "||", // logical OR
  "|", // pipe
  ";", // command separator
]);

/**
 * Determines whether a parsed shell expression consists solely of safe
 * commands (as per `isSafeCommand`) combined using only operators in
 * `SAFE_SHELL_OPERATORS`.
 *
 * If entirely safe, returns the reason/group from the *first* command
 * segment so callers can surface a meaningful description. Otherwise returns
 * null.
 */
function isEntireShellExpressionSafe(
  parts: ReadonlyArray<ParseEntry>,
): SafeCommandReason | null {
  if (parts.length === 0) {
    return null;
  }

  try {
    // Collect command segments delimited by operators. `shell‑quote` represents
    // subshell grouping parentheses as literal strings "(" and ")"; treat them
    // as unsafe to keep the logic simple (since subshells could introduce
    // unexpected scope changes).

    let currentSegment: Array<string> = [];
    let firstReason: SafeCommandReason | null = null;

    const flushSegment = (): boolean => {
      if (currentSegment.length === 0) {
        return true; // nothing to validate (possible leading operator)
      }
      const assessment = isSafeCommand(currentSegment);
      if (assessment == null) {
        return false;
      }
      if (firstReason == null) {
        firstReason = assessment;
      }
      currentSegment = [];
      return true;
    };

    for (const part of parts) {
      if (typeof part === "string") {
        // If this string looks like an open/close parenthesis or brace, treat as
        // unsafe to avoid parsing complexity.
        if (part === "(" || part === ")" || part === "{" || part === "}") {
          return null;
        }
        currentSegment.push(part);
      } else if (isParseEntryWithOp(part)) {
        // Validate the segment accumulated so far.
        if (!flushSegment()) {
          return null;
        }

        // Validate the operator itself.
        if (!SAFE_SHELL_OPERATORS.has(part.op)) {
          return null;
        }
      } else {
        // Unknown token type
        return null;
      }
    }

    // Validate any trailing command segment.
    if (!flushSegment()) {
      return null;
    }

    return firstReason;
  } catch (_err) {
    // If there's any kind of failure, just bail out and return null.
    return null;
  }
}

// Runtime type guard that narrows a `ParseEntry` to the variants that
// carry an `op` field. Using a dedicated function avoids the need for
// inline type assertions and makes the narrowing reusable and explicit.
function isParseEntryWithOp(
  entry: ParseEntry,
): entry is { op: ControlOperator } | { op: "glob"; pattern: string } {
  return (
    typeof entry === "object" &&
    entry != null &&
    // Using the safe `in` operator keeps the check property‑safe even when
    // `entry` is a `string`.
    "op" in entry &&
    typeof (entry as { op?: unknown }).op === "string"
  );
}<|MERGE_RESOLUTION|>--- conflicted
+++ resolved
@@ -122,7 +122,6 @@
             reason: "Full auto mode",
             group: "Running commands",
             runInSandbox: true,
-<<<<<<< HEAD
           };
         case "suggest":
         case "auto-edit":
@@ -131,16 +130,6 @@
           return {
             type: "ask-user",
           };
-=======
-          };
-        case "suggest":
-        case "auto-edit":
-          // In all other modes, since we cannot reason about the command, we
-          // should ask the user.
-          return {
-            type: "ask-user",
-          };
->>>>>>> 66ae9fd2
       }
     }
 
